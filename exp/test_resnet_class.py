"""Prototype script for testing ResNet MNIST classifier"""


from pathlib import Path
import torch as th
<<<<<<< HEAD
from src.model.resnet import load_classifier, load_classifier_t
from src.diffusion.base import NoiseScheduler
from src.diffusion.beta_schedules import improved_beta_schedule
from src.data.mnist import get_mnist_data_loaders
=======
from src.model.resnet import load_classifier
from src.data.mnist import get_mnist_data_loaders, mnist_transform
>>>>>>> 92802781
from src.utils.net import Device, get_device
import matplotlib.pyplot as plt


@th.no_grad()
def main():
    model_path = Path.cwd() / "models/resnet.pth.tar"
    model = load_classifier(model_path)
    device = get_device(Device.GPU)
    model.to(device)
    model.eval()

    batch_size = 256
    _, val_loader = get_mnist_data_loaders(batch_size)
    accs = []
    for batch_idx, batch in enumerate(val_loader):
        print(f"Batch {batch_idx}/{len(val_loader)}")
        x, y = batch["pixel_values"].to(device), batch["label"].to(device)
        logits = model(x)
        y_pred = logits_to_label(logits)
        batch_acc = accuracy(y, y_pred)
        accs.append(batch_acc)
    accs = th.Tensor(accs)
    print(f"Accuracy: {accs.mean()}+/-{accs.std()}")


<<<<<<< HEAD
@th.no_grad()
def test_classifier_t():
    model_path = Path.cwd() / "models/resnet_classifier_t_mnist.pt"
    model = load_classifier_t(model_path)
    device = get_device(Device.GPU)
    model.to(device)
    model.eval()

    num_diff_steps = 1000
    noise_scheduler = NoiseScheduler(improved_beta_schedule, num_diff_steps)
    n_points = 10
    ts = th.linspace(0, 999, n_points).type(th.int).numpy().tolist()
    batch_size = 256
    _, val_loader = get_mnist_data_loaders(batch_size)
    accs = {t: list() for t in ts}
    for t in ts:
        print(t)
        for batch_idx, batch in enumerate(val_loader):
            # print(f"Batch {batch_idx}/{len(val_loader)}")
            x, y = batch["pixel_values"].to(device), batch["label"].to(device)
            bs = x.shape[0]

            t_tensor = (t * th.ones(bs, dtype=th.int)).to(device)
            noise = th.randn_like(x)
            x_noisy = noise_scheduler.q_sample(x_0=x, ts=t_tensor.long(), noise=noise)

            logits = model(x_noisy, t_tensor)
            y_pred = logits_to_label(logits)
            batch_acc = accuracy(y, y_pred)
            accs[t].append(batch_acc)
        accs[t] = th.Tensor(accs[t])
        print(f"t={t}, Accuracy: {accs[t].mean()}+/-{accs[t].std()}")
        accs[t] = th.Tensor(accs[t].mean())
    plt.plot(ts, accs.values())
    plt.show()

def mnist_transform(data):
    """Map MNIST pixel values from [-1,1] to [0, 1]"""
    return (data + 1) / 2


=======
>>>>>>> 92802781
@th.no_grad()
def accuracy(y_true: th.Tensor, y_pred: th.Tensor) -> float:
    """Compute accuracy of class predictions

    Args:
        y_true: (batch_size,)
        y_pred: (batch_size,)

    Returns:
        acc: average accuracy
    """
    accs = y_true == y_pred
    return accs.float().mean().item()


@th.no_grad()
def logits_to_label(logits):
    """Convert logits to hard label

    Args:
        logits: (batch_size, num_classes)

    Returns:
        labels: (batch_size, num_classes)
    """
    return th.argmax(logits, dim=1)


if __name__ == "__main__":
    test_classifier_t()<|MERGE_RESOLUTION|>--- conflicted
+++ resolved
@@ -3,15 +3,12 @@
 
 from pathlib import Path
 import torch as th
-<<<<<<< HEAD
 from src.model.resnet import load_classifier, load_classifier_t
-from src.diffusion.base import NoiseScheduler
+from src.diffusion.base import DiffusionSampler
 from src.diffusion.beta_schedules import improved_beta_schedule
 from src.data.mnist import get_mnist_data_loaders
-=======
 from src.model.resnet import load_classifier
-from src.data.mnist import get_mnist_data_loaders, mnist_transform
->>>>>>> 92802781
+from src.data.mnist import get_mnist_data_loaders
 from src.utils.net import Device, get_device
 import matplotlib.pyplot as plt
 
@@ -38,7 +35,6 @@
     print(f"Accuracy: {accs.mean()}+/-{accs.std()}")
 
 
-<<<<<<< HEAD
 @th.no_grad()
 def test_classifier_t():
     model_path = Path.cwd() / "models/resnet_classifier_t_mnist.pt"
@@ -48,7 +44,7 @@
     model.eval()
 
     num_diff_steps = 1000
-    noise_scheduler = NoiseScheduler(improved_beta_schedule, num_diff_steps)
+    noise_scheduler = DiffusionSampler(improved_beta_schedule, num_diff_steps)
     n_points = 10
     ts = th.linspace(0, 999, n_points).type(th.int).numpy().tolist()
     batch_size = 256
@@ -75,13 +71,12 @@
     plt.plot(ts, accs.values())
     plt.show()
 
+
 def mnist_transform(data):
     """Map MNIST pixel values from [-1,1] to [0, 1]"""
     return (data + 1) / 2
 
 
-=======
->>>>>>> 92802781
 @th.no_grad()
 def accuracy(y_true: th.Tensor, y_pred: th.Tensor) -> float:
     """Compute accuracy of class predictions
