--- conflicted
+++ resolved
@@ -2,10 +2,6 @@
 
 
 import sys
-<<<<<<< HEAD
-=======
-
->>>>>>> 161dd4b5
 sys.path.append(".")
 from pathlib import Path
 import torch as th
@@ -19,7 +15,7 @@
 
 
 def main():
-    image_size = 112#224
+    image_size = 112 #224
     time_emb_dim = 112
     channels = 3
     num_diff_steps = 1000
