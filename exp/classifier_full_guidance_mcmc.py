"""Script for sampling with classifier-full guidance with MCMC"""
import sys

sys.path.append(".")
import pickle
from argparse import ArgumentParser
from pathlib import Path
from functools import partial
import torch as th
from src.guidance.base import MCMCGuidanceSampler
from src.guidance.classifier_full import ClassifierFullGuidance
from src.samplers.mcmc import AnnealedHMCScoreSampler
from src.model.resnet import load_classifier
from src.utils.net import Device, get_device
from src.diffusion.base import DiffusionSampler
from src.diffusion.beta_schedules import improved_beta_schedule, linear_beta_schedule, respaced_beta_schedule
from src.model.unet import load_mnist_diff
from src.utils.vis import plot_samples_grid
from src.model.guided_diff.unet import load_guided_diff_unet
from src.model.guided_diff.classifier import load_guided_classifier


def main():
    args = parse_args()
    device = get_device(Device.GPU)
    models_dir = Path.cwd() / "models"
    diff_model_path = models_dir / f"{args.diff_model}.pt"
    class_model_path = models_dir / f"{args.class_model}.pt"
    T = args.num_diff_steps
    if "mnist" in args.diff_model:
        channels, image_size = 1, 28
        beta_schedule, var_mode = improved_beta_schedule, "beta"
        diff_model = load_mnist_diff(diff_model_path, device)
        classifier = _load_class(models_dir / class_model_path, device)
        posterior_variance = "beta"
        num_classes = 10
    elif "256x256_diffusion" in args.diff_model:
        channels, image_size = 3, 256
<<<<<<< HEAD
        beta_schedule, var_mode = linear_beta_schedule, "learned"

        diff_model_proto = load_guided_diff_unet(model_path=diff_model_path, dev=device, class_cond=args.class_cond)
        diff_model_proto.eval()
=======
        beta_schedule = linear_beta_schedule
        diff_model = load_guided_diff_unet(model_path=diff_model_path, dev=device, class_cond=args.class_cond)
        diff_model.eval()
>>>>>>> 79e46318
        if args.class_cond:
            print("Using class conditional diffusion model")
        classifier = load_guided_classifier(model_path=class_model_path, dev=device, image_size=image_size)
        classifier.eval()
        posterior_variance = "learned"
        num_classes = 1000

<<<<<<< HEAD
    betas, time_steps = respaced_beta_schedule(
        original_betas=beta_schedule(num_timesteps=args.num_diff_steps),
        T=args.num_diff_steps,
        respaced_T=args.respaced_num_diff_steps,
    )
    diff_sampler = DiffusionSampler(betas=betas, time_steps=time_steps, posterior_variance=var_mode)
=======
    betas = beta_schedule(num_timesteps=T)
    time_steps = th.tensor([i for i in range(T)])
    diff_sampler = DiffusionSampler(betas=betas, time_steps=time_steps, posterior_variance=posterior_variance)
>>>>>>> 79e46318
    diff_sampler.to(device)
    mcmc_steps = 4

    a = 0.05
    b = 1.6
    step_sizes = a * diff_sampler.betas**b
<<<<<<< HEAD
=======

>>>>>>> 79e46318
    mcmc_sampler = AnnealedHMCScoreSampler(mcmc_steps, step_sizes, 0.9, diff_sampler.betas, 3, None)
    guidance = ClassifierFullGuidance(classifier, lambda_=args.guid_scale)
    guided_sampler = MCMCGuidanceSampler(
        diff_model=diff_model,
        diff_proc=diff_sampler,
        guidance=guidance,
        mcmc_sampler=mcmc_sampler,
        reverse=True,
        diff_cond=args.class_cond
    )
    num_samples = args.num_samples
    th.manual_seed(0)
<<<<<<< HEAD
    classes = th.randint(10, (num_samples,), dtype=th.int64)
=======
    classes = th.randint(num_classes, (num_samples,), dtype=th.int64)
>>>>>>> 79e46318
    print("Sampling...")
    samples, _ = guided_sampler.sample(
        num_samples, classes, device, th.Size((channels, image_size, image_size)), verbose=True
    )

    data = dict()
    data["samples"] = samples.detach().cpu()
    data["accepts"] = guided_sampler.mcmc_sampler.accept_ratio
    data["parameters"] = {"stepsizes": step_sizes.detach().cpu(), "a": a, "b": b}
    data["classes"] = classes
    save_file = Path.cwd() / "outputs" / f"cfg_{args.diff_model}.p"
    print(f"Saving samples to '{save_file}'")
    pickle.dump(data, open(save_file, "wb"))


def _load_class(class_path: Path, device):
    classifier = load_classifier(class_path, True)
    classifier.to(device)
    classifier.eval()
    return classifier


def parse_args():
    parser = ArgumentParser(prog="Sample with MCMC classifier-full guidance")
    parser.add_argument("--guid_scale", default=1.0, type=float, help="Guidance scale")
    parser.add_argument("--num_samples", default=100, type=int, help="Num samples (batch size to run in parallell)")
    parser.add_argument("--num_diff_steps", default=1000, type=int, help="Num diffusion steps")
    parser.add_argument(
        "--respaced_num_diff_steps",
        default=250,
        type=int,
        help="Number of respaced diffusion steps (fewer than or equal to num_diff_steps)",
    )
    parser.add_argument("--diff_model", type=str, help="Diffusion model file (withouth '.pt' extension)")
    parser.add_argument("--class_model", type=str, help="Classifier model file (withouth '.pt' extension)")
    parser.add_argument("--class_cond", action="store_true", help="Use classconditional diff. model")
    parser.add_argument("--plot", action="store_true", help="enables plots")
    return parser.parse_args()


if __name__ == "__main__":
    main()
<|MERGE_RESOLUTION|>--- conflicted
+++ resolved
@@ -1,136 +1,116 @@
-"""Script for sampling with classifier-full guidance with MCMC"""
-import sys
-
-sys.path.append(".")
-import pickle
-from argparse import ArgumentParser
-from pathlib import Path
-from functools import partial
-import torch as th
-from src.guidance.base import MCMCGuidanceSampler
-from src.guidance.classifier_full import ClassifierFullGuidance
-from src.samplers.mcmc import AnnealedHMCScoreSampler
-from src.model.resnet import load_classifier
-from src.utils.net import Device, get_device
-from src.diffusion.base import DiffusionSampler
-from src.diffusion.beta_schedules import improved_beta_schedule, linear_beta_schedule, respaced_beta_schedule
-from src.model.unet import load_mnist_diff
-from src.utils.vis import plot_samples_grid
-from src.model.guided_diff.unet import load_guided_diff_unet
-from src.model.guided_diff.classifier import load_guided_classifier
-
-
-def main():
-    args = parse_args()
-    device = get_device(Device.GPU)
-    models_dir = Path.cwd() / "models"
-    diff_model_path = models_dir / f"{args.diff_model}.pt"
-    class_model_path = models_dir / f"{args.class_model}.pt"
-    T = args.num_diff_steps
-    if "mnist" in args.diff_model:
-        channels, image_size = 1, 28
-        beta_schedule, var_mode = improved_beta_schedule, "beta"
-        diff_model = load_mnist_diff(diff_model_path, device)
-        classifier = _load_class(models_dir / class_model_path, device)
-        posterior_variance = "beta"
-        num_classes = 10
-    elif "256x256_diffusion" in args.diff_model:
-        channels, image_size = 3, 256
-<<<<<<< HEAD
-        beta_schedule, var_mode = linear_beta_schedule, "learned"
-
-        diff_model_proto = load_guided_diff_unet(model_path=diff_model_path, dev=device, class_cond=args.class_cond)
-        diff_model_proto.eval()
-=======
-        beta_schedule = linear_beta_schedule
-        diff_model = load_guided_diff_unet(model_path=diff_model_path, dev=device, class_cond=args.class_cond)
-        diff_model.eval()
->>>>>>> 79e46318
-        if args.class_cond:
-            print("Using class conditional diffusion model")
-        classifier = load_guided_classifier(model_path=class_model_path, dev=device, image_size=image_size)
-        classifier.eval()
-        posterior_variance = "learned"
-        num_classes = 1000
-
-<<<<<<< HEAD
-    betas, time_steps = respaced_beta_schedule(
-        original_betas=beta_schedule(num_timesteps=args.num_diff_steps),
-        T=args.num_diff_steps,
-        respaced_T=args.respaced_num_diff_steps,
-    )
-    diff_sampler = DiffusionSampler(betas=betas, time_steps=time_steps, posterior_variance=var_mode)
-=======
-    betas = beta_schedule(num_timesteps=T)
-    time_steps = th.tensor([i for i in range(T)])
-    diff_sampler = DiffusionSampler(betas=betas, time_steps=time_steps, posterior_variance=posterior_variance)
->>>>>>> 79e46318
-    diff_sampler.to(device)
-    mcmc_steps = 4
-
-    a = 0.05
-    b = 1.6
-    step_sizes = a * diff_sampler.betas**b
-<<<<<<< HEAD
-=======
-
->>>>>>> 79e46318
-    mcmc_sampler = AnnealedHMCScoreSampler(mcmc_steps, step_sizes, 0.9, diff_sampler.betas, 3, None)
-    guidance = ClassifierFullGuidance(classifier, lambda_=args.guid_scale)
-    guided_sampler = MCMCGuidanceSampler(
-        diff_model=diff_model,
-        diff_proc=diff_sampler,
-        guidance=guidance,
-        mcmc_sampler=mcmc_sampler,
-        reverse=True,
-        diff_cond=args.class_cond
-    )
-    num_samples = args.num_samples
-    th.manual_seed(0)
-<<<<<<< HEAD
-    classes = th.randint(10, (num_samples,), dtype=th.int64)
-=======
-    classes = th.randint(num_classes, (num_samples,), dtype=th.int64)
->>>>>>> 79e46318
-    print("Sampling...")
-    samples, _ = guided_sampler.sample(
-        num_samples, classes, device, th.Size((channels, image_size, image_size)), verbose=True
-    )
-
-    data = dict()
-    data["samples"] = samples.detach().cpu()
-    data["accepts"] = guided_sampler.mcmc_sampler.accept_ratio
-    data["parameters"] = {"stepsizes": step_sizes.detach().cpu(), "a": a, "b": b}
-    data["classes"] = classes
-    save_file = Path.cwd() / "outputs" / f"cfg_{args.diff_model}.p"
-    print(f"Saving samples to '{save_file}'")
-    pickle.dump(data, open(save_file, "wb"))
-
-
-def _load_class(class_path: Path, device):
-    classifier = load_classifier(class_path, True)
-    classifier.to(device)
-    classifier.eval()
-    return classifier
-
-
-def parse_args():
-    parser = ArgumentParser(prog="Sample with MCMC classifier-full guidance")
-    parser.add_argument("--guid_scale", default=1.0, type=float, help="Guidance scale")
-    parser.add_argument("--num_samples", default=100, type=int, help="Num samples (batch size to run in parallell)")
-    parser.add_argument("--num_diff_steps", default=1000, type=int, help="Num diffusion steps")
-    parser.add_argument(
-        "--respaced_num_diff_steps",
-        default=250,
-        type=int,
-        help="Number of respaced diffusion steps (fewer than or equal to num_diff_steps)",
-    )
-    parser.add_argument("--diff_model", type=str, help="Diffusion model file (withouth '.pt' extension)")
-    parser.add_argument("--class_model", type=str, help="Classifier model file (withouth '.pt' extension)")
-    parser.add_argument("--class_cond", action="store_true", help="Use classconditional diff. model")
-    parser.add_argument("--plot", action="store_true", help="enables plots")
-    return parser.parse_args()
-
-
-if __name__ == "__main__":
-    main()
+"""Script for sampling with classifier-full guidance with MCMC"""
+import sys
+
+sys.path.append(".")
+import pickle
+from argparse import ArgumentParser
+from pathlib import Path
+from functools import partial
+import torch as th
+from src.guidance.base import MCMCGuidanceSampler
+from src.guidance.classifier_full import ClassifierFullGuidance
+from src.samplers.mcmc import AnnealedHMCScoreSampler
+from src.model.resnet import load_classifier
+from src.utils.net import Device, get_device
+from src.diffusion.base import DiffusionSampler
+from src.diffusion.beta_schedules import improved_beta_schedule, linear_beta_schedule, respaced_beta_schedule
+from src.model.unet import load_mnist_diff
+from src.utils.vis import plot_samples_grid
+from src.model.guided_diff.unet import load_guided_diff_unet
+from src.model.guided_diff.classifier import load_guided_classifier
+
+
+def main():
+    args = parse_args()
+    device = get_device(Device.GPU)
+    models_dir = Path.cwd() / "models"
+    diff_model_path = models_dir / f"{args.diff_model}.pt"
+    class_model_path = models_dir / f"{args.class_model}.pt"
+    T = args.num_diff_steps
+    if "mnist" in args.diff_model:
+        channels, image_size = 1, 28
+        beta_schedule, var_mode = improved_beta_schedule, "beta"
+        diff_model = load_mnist_diff(diff_model_path, device)
+        classifier = _load_class(models_dir / class_model_path, device)
+        posterior_variance = "beta"
+        num_classes = 10
+    elif "256x256_diffusion" in args.diff_model:
+        channels, image_size = 3, 256
+        beta_schedule = linear_beta_schedule
+        diff_model = load_guided_diff_unet(model_path=diff_model_path, dev=device, class_cond=args.class_cond)
+        diff_model.eval()
+        if args.class_cond:
+            print("Using class conditional diffusion model")
+        classifier = load_guided_classifier(model_path=class_model_path, dev=device, image_size=image_size)
+        classifier.eval()
+        posterior_variance = "learned"
+        num_classes = 1000
+
+    betas, time_steps = respaced_beta_schedule(
+        original_betas=beta_schedule(num_timesteps=args.num_diff_steps),
+        T=args.num_diff_steps,
+        respaced_T=args.respaced_num_diff_steps,
+    )
+    diff_sampler = DiffusionSampler(betas=betas, time_steps=time_steps, posterior_variance=posterior_variance)
+    diff_sampler.to(device)
+    mcmc_steps = 4
+
+    a = 0.05
+    b = 1.6
+    step_sizes = a * diff_sampler.betas**b
+
+    mcmc_sampler = AnnealedHMCScoreSampler(mcmc_steps, step_sizes, 0.9, diff_sampler.betas, 3, None)
+    guidance = ClassifierFullGuidance(classifier, lambda_=args.guid_scale)
+    guided_sampler = MCMCGuidanceSampler(
+        diff_model=diff_model,
+        diff_proc=diff_sampler,
+        guidance=guidance,
+        mcmc_sampler=mcmc_sampler,
+        reverse=True,
+        diff_cond=args.class_cond,
+    )
+    num_samples = args.num_samples
+    th.manual_seed(0)
+    classes = th.randint(num_classes, (num_samples,), dtype=th.int64)
+    print("Sampling...")
+    samples, _ = guided_sampler.sample(
+        num_samples, classes, device, th.Size((channels, image_size, image_size)), verbose=True
+    )
+
+    data = dict()
+    data["samples"] = samples.detach().cpu()
+    data["accepts"] = guided_sampler.mcmc_sampler.accept_ratio
+    data["parameters"] = {"stepsizes": step_sizes.detach().cpu(), "a": a, "b": b}
+    data["classes"] = classes
+    save_file = Path.cwd() / "outputs" / f"cfg_{args.diff_model}.p"
+    print(f"Saving samples to '{save_file}'")
+    pickle.dump(data, open(save_file, "wb"))
+
+
+def _load_class(class_path: Path, device):
+    classifier = load_classifier(class_path, True)
+    classifier.to(device)
+    classifier.eval()
+    return classifier
+
+
+def parse_args():
+    parser = ArgumentParser(prog="Sample with MCMC classifier-full guidance")
+    parser.add_argument("--guid_scale", default=1.0, type=float, help="Guidance scale")
+    parser.add_argument("--num_samples", default=100, type=int, help="Num samples (batch size to run in parallell)")
+    parser.add_argument("--num_diff_steps", default=1000, type=int, help="Num diffusion steps")
+    parser.add_argument(
+        "--respaced_num_diff_steps",
+        default=250,
+        type=int,
+        help="Number of respaced diffusion steps (fewer than or equal to num_diff_steps)",
+    )
+    parser.add_argument("--diff_model", type=str, help="Diffusion model file (withouth '.pt' extension)")
+    parser.add_argument("--class_model", type=str, help="Classifier model file (withouth '.pt' extension)")
+    parser.add_argument("--class_cond", action="store_true", help="Use classconditional diff. model")
+    parser.add_argument("--plot", action="store_true", help="enables plots")
+    return parser.parse_args()
+
+
+if __name__ == "__main__":
+    main()