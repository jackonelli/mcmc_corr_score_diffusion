import torch
import torch as th
import numpy as np
from typing import Callable, Dict, Optional
import itertools
from abc import ABC, abstractmethod
import gc


class MCMCSampler(ABC):
    def __init__(
        self,
        num_samples_per_step: int,
        step_sizes: Dict[int, float],
        gradient_function: Callable,
        energy_function: Optional[Callable] = None,
    ):
        """
        @param num_samples_per_step: Number of MCMC steps per timestep t
        @param step_sizes: Step sizes for each t
        @param gradient_function: Function that returns the score for a given x, t, and text_embedding
        @param energy_function: Function that returns the energy for a given x, t, and text_embedding
        """
        self.step_sizes = step_sizes
        self.num_samples_per_step = num_samples_per_step
        self.gradient_function = gradient_function
        self.energy_function = energy_function
        self.accept_ratio = dict()
        self.all_accepts = dict()

    @abstractmethod
    def sample_step(self, *args, **kwargs):
        raise NotImplementedError

    def set_gradient_function(self, gradient_function):
        self.gradient_function = gradient_function

    def set_energy_function(self, energy_function):
        self.energy_function = energy_function


class AnnealedULAEnergySampler(MCMCSampler):
    """
    Annealed Unadjusted-Langevin Algorithm
    """

    def __init__(
        self,
        num_samples_per_step: int,
        step_sizes: Dict[int, float],
        gradient_function: Callable,
        energy_function: Optional[Callable] = None,
    ):
        """
        @param num_samples_per_step: Number of ULA steps per timestep t
        @param step_sizes: Step sizes for each t
        @param gradient_function: Function that returns the score for a given x, t, and text_embedding
        @param energy_function: Function that returns the energy for a given x, t, and text_embedding
        """
        super().__init__(
            num_samples_per_step=num_samples_per_step,
            step_sizes=step_sizes,
            gradient_function=gradient_function,
            energy_function=energy_function,
        )

    # NB: t_idx not in use.
    def sample_step(self, x: th.Tensor, t: int, t_idx: int, classes: th.Tensor):
        for i in range(self.num_samples_per_step):
            x.requires_grad_(True)
            x, _, _ = langevin_step(x, t, t_idx, classes, self.step_sizes, self.gradient_function)
            x = x.detach()
        return x


class AnnealedULAScoreSampler(MCMCSampler):
    """
    Annealed Unadjusted-Langevin Algorithm
    """

    def __init__(self, num_samples_per_step: int, step_sizes: Dict[int, float], gradient_function: Callable):
        """
        @param num_samples_per_step: Number of ULA steps per timestep t
        @param step_sizes: Step sizes for each t
        @param gradient_function: Function that returns the score for a given x, t, and text_embedding
        """
        super().__init__(
            num_samples_per_step=num_samples_per_step, step_sizes=step_sizes, gradient_function=gradient_function
        )

    @th.no_grad()
    # NB: t_idx not in use.
    def sample_step(self, x: th.Tensor, t: int, t_idx: int, classes: th.Tensor):
        for i in range(self.num_samples_per_step):
            x, _, _ = langevin_step(x, t, t_idx, classes, self.step_sizes, self.gradient_function)
        return x


class AnnealedLAScoreSampler(MCMCSampler):
    """Annealed Metropolis-Hasting Adjusted Langevin Algorithm

    A straight line is used to compute the trapezoidal rule
    """

    def __init__(self, num_samples_per_step: int, step_sizes, gradient_function, n_trapets=5):
        """
        @param num_samples_per_step: Number of LA steps per timestep t
        @param step_sizes: Step sizes for each t
        @param gradient_function: Function that returns the score for a given x, t, and text_embedding
        @param n_trapets: Number of steps used for the trapezoidal rule
        """
        super().__init__(
            num_samples_per_step=num_samples_per_step, step_sizes=step_sizes, gradient_function=gradient_function
        )
        self.n_trapets = n_trapets

    @th.no_grad()
    def sample_step(self, x, t, t_idx, classes=None):
        dims = x.dim()
        self.accept_ratio[t] = list()
        self.all_accepts[t] = list()

        for i in range(self.num_samples_per_step):
            x_hat, mean_x, ss = langevin_step(x, t, t_idx, classes, self.step_sizes, self.gradient_function)

            mean_x_hat = get_mean(self.gradient_function, x_hat, t, t_idx, ss, classes)
            logp_reverse, logp_forward = transition_factor(x, mean_x, x_hat, mean_x_hat, ss)

            intermediate_steps = th.linspace(0, 1, steps=self.n_trapets).to(x.device)
            energy_diff = estimate_energy_diff_linear(
                self.gradient_function, x, x_hat, t, t_idx, intermediate_steps, classes, dims
            )
            logp_accept = energy_diff + logp_reverse - logp_forward

            u = th.rand(x.shape[0]).to(x.device)
            accept = (
                (u < th.exp(logp_accept)).to(th.float32).reshape((x.shape[0],) + tuple(([1 for _ in range(dims - 1)])))
            )
            self.accept_ratio[t].append((th.sum(accept) / accept.shape[0]).detach().cpu().item())
            self.all_accepts[t].append(accept.detach().cpu())
            x = accept * x_hat + (1 - accept) * x

        return x


class AnnealedLAEnergySampler(MCMCSampler):
    """Annealed Metropolis-Hasting Adjusted Langevin Algorithm using energy parameterization"""

    def __init__(self, num_samples_per_step: int, step_sizes, gradient_function, energy_function=None):
        """
        @param num_samples_per_step: Number of LA steps per timestep t
        @param step_sizes: Step sizes for each t
        @param gradient_function: Function that returns the score for a given x, t, and text_embedding
        @param energy_function: Function that returns the energy for a given x, t, and text_embedding
        """
        super().__init__(
            num_samples_per_step=num_samples_per_step,
            step_sizes=step_sizes,
            gradient_function=gradient_function,
            energy_function=energy_function,
        )

    def sample_step(self, x, t, t_idx, classes=None):
        dims = x.dim()
        self.accept_ratio[t] = list()
        self.all_accepts[t] = list()

        for i in range(self.num_samples_per_step):
            x.requires_grad_(True)
            x_hat, mean_x, ss = langevin_step(x, t, t_idx, classes, self.step_sizes, self.gradient_function)
            x_hat.requires_grad_(True)

            mean_x_hat = get_mean(self.gradient_function, x_hat, t, t_idx, ss, classes)
            logp_reverse, logp_forward = transition_factor(x, mean_x, x_hat, mean_x_hat, ss)

            energy_diff = self.energy_function(x_hat, t, t_idx, classes) - self.energy_function(x, t, t_idx, classes)
            logp_accept = energy_diff + logp_reverse - logp_forward

            u = th.rand(x.shape[0]).to(x.device)
            accept = (
                (u < th.exp(logp_accept)).to(th.float32).reshape((x.shape[0],) + tuple(([1 for _ in range(dims - 1)])))
            )
            self.accept_ratio[t].append((th.sum(accept) / accept.shape[0]).detach().cpu().item())
            self.all_accepts[t].append(accept.detach().cpu())
            x = accept * x_hat + (1 - accept) * x
            x = x.detach()
        return x


def langevin_step(x, t, t_idx, classes, step_sizes, gradient_function):
    ss = step_sizes[t]
    std = (2 * ss) ** 0.5
    mean_x = get_mean(gradient_function, x, t, t_idx, ss, classes)
    noise = th.randn_like(x) * std
    x_hat = mean_x + noise
    return x_hat, mean_x, ss


def get_mean(gradient_function, x, t, t_idx, ss, classes):
    """Get mean of transition distribution"""
    grad = gradient_function(x, t, t_idx, classes)
    return x + grad * ss


def transition_factor(x, mean_x, x_hat, mean_x_hat, ss):
    std = (2 * ss) ** 0.5
    logp_reverse = -0.5 * th.sum((x - mean_x_hat) ** 2) / std**2
    logp_forward = -0.5 * th.sum((x_hat - mean_x) ** 2) / std**2
    return logp_reverse, logp_forward


def estimate_energy_diff_linear(gradient_function, x, x_hat, t, t_idx, ss_, classes, dims):
    diff = x_hat - x
    x_ = x + ss_[0] * diff
    e = (gradient_function(x_, t, t_idx, classes) * diff).sum(dim=tuple(range(1, dims))).reshape(-1, 1)
    for j in range(1, len(ss_)):
        x_ = x + ss_[j] * diff
<<<<<<< HEAD
        e = th.cat(
            (e, (gradient_function(x_, t, t_idx, classes) * diff).sum(dim=tuple(range(1, dims))).reshape(-1, 1)), 1
        )
    return th.trapz(e)
=======
        e = th.cat((e,
                    (gradient_function(x_, t, t_idx, classes) * diff).sum(dim=tuple(range(1, dims))).reshape(
                        -1, 1)), 1)
    return th.trapz(e, ss_)
>>>>>>> 13bc4f8a


class AnnealedUHMCScoreSampler(MCMCSampler):
    """Annealed Unadjusted Hamiltonian Monte Carlo using score parameterization"""

    def __init__(
        self,
        num_samples_per_step: int,
        step_sizes: Dict[int, float],
        damping_coeff: float,
        mass_diag_sqrt: th.Tensor,
        num_leapfrog_steps: int,
        gradient_function: Callable,
    ):
        """
        @param num_samples_per_step: Number of HMC steps per timestep t
        @param step_sizes: Step size for leapfrog steps for each t
        @param damping_coeff: Damping coefficient
        @param mass_diag_sqrt: Square root of mass diagonal matrix for each t
        @param num_leapfrog_steps: Number of leapfrog steps per HMC step
        @param gradient_function: Function that returns the score for a given x, t, and text_embedding
        """
        super().__init__(
            num_samples_per_step=num_samples_per_step, step_sizes=step_sizes, gradient_function=gradient_function
        )
        self._damping_coeff = damping_coeff
        self._mass_diag_sqrt = mass_diag_sqrt
        self._num_leapfrog_steps = num_leapfrog_steps

    @th.no_grad()
    def sample_step(self, x, t, t_idx, classes=None):
        # Sample Momentum
        v = th.randn_like(x) * self._mass_diag_sqrt[t_idx]
        self.accept_ratio[t] = list()
        self.all_accepts[t] = list()

        for _ in range(self.num_samples_per_step):
            # Partial Momentum Refreshment
            v_prime = get_v_prime(v=v, damping_coeff=self._damping_coeff, mass_diag_sqrt=self._mass_diag_sqrt[t_idx])

            x, v, _, _ = leapfrog_steps(
                x_0=x,
                v_0=v_prime,
                t=t,
                t_idx=t_idx,
                gradient_function=self.gradient_function,
                step_size=self.step_sizes[t],
                mass_diag_sqrt=self._mass_diag_sqrt[t_idx],
                num_steps=self._num_leapfrog_steps,
                classes=classes,
            )
        return x


class AnnealedUHMCEnergySampler(MCMCSampler):
    """Annealed Unadjusted Hamiltonian Monte Carlo using energy-parameterization"""

    def __init__(
        self,
        num_samples_per_step: int,
        step_sizes: Dict[int, float],
        damping_coeff: float,
        mass_diag_sqrt: th.Tensor,
        num_leapfrog_steps: int,
        gradient_function: Callable,
        energy_function: Optional[Callable] = None,
    ):
        """
        @param num_samples_per_step: Number of HMC steps per timestep t
        @param step_sizes: Step size for leapfrog steps for each t
        @param damping_coeff: Damping coefficient
        @param mass_diag_sqrt: Square root of mass diagonal matrix for each t
        @param num_leapfrog_steps: Number of leapfrog steps per HMC step
        @param gradient_function: Function that returns the score for a given x, t, and text_embedding
        @param energy_function: Function that returns the energy for a given x, t, and text_embedding
        """
        super().__init__(
            num_samples_per_step=num_samples_per_step,
            step_sizes=step_sizes,
            gradient_function=gradient_function,
            energy_function=energy_function,
        )
        self._damping_coeff = damping_coeff
        self._mass_diag_sqrt = mass_diag_sqrt
        self._num_leapfrog_steps = num_leapfrog_steps

    def sample_step(self, x, t, t_idx, classes=None):
        # Sample Momentum
        v = th.randn_like(x) * self._mass_diag_sqrt[t_idx]
        self.accept_ratio[t] = list()
        self.all_accepts[t] = list()

        for _ in range(self.num_samples_per_step):
            # Partial Momentum Refreshment
            v_prime = get_v_prime(v=v, damping_coeff=self._damping_coeff, mass_diag_sqrt=self._mass_diag_sqrt[t_idx])

            x, v, _, _ = leapfrog_steps(
                x_0=x,
                v_0=v_prime,
                t=t,
                t_idx=t_idx,
                gradient_function=self.gradient_function,
                step_size=self.step_sizes[t],
                mass_diag_sqrt=self._mass_diag_sqrt[t_idx],
                num_steps=self._num_leapfrog_steps,
                classes=classes,
            )
            x = x.detach()
        return x


class AnnealedHMCScoreSampler(MCMCSampler):
    """Annealed Metropolis-Hasting Adjusted Hamiltonian Monte Carlo

    Trapezoidal rule is computed with the intermediate steps of HMC (leapfrog steps)
    """

    def __init__(
        self,
        num_samples_per_step: int,
        step_sizes: Dict[int, float],
        damping_coeff: float,
        mass_diag_sqrt: th.Tensor,
        num_leapfrog_steps: int,
        gradient_function: Callable,
    ):
        """
        @param num_samples_per_step: Number of HMC steps per timestep t
        @param step_sizes: Step size for leapfrog steps for each t
        @param damping_coeff: Damping coefficient
        @param mass_diag_sqrt: Square root of mass diagonal matrix for each t
        @param num_leapfrog_steps: Number of leapfrog steps per HMC step
        @param gradient_function: Function that returns the score for a given x, t, and text_embedding
        """
        super().__init__(
            num_samples_per_step=num_samples_per_step, step_sizes=step_sizes, gradient_function=gradient_function
        )
        self._damping_coeff = damping_coeff
        self._mass_diag_sqrt = mass_diag_sqrt
        self._num_leapfrog_steps = num_leapfrog_steps

    @th.no_grad()
    def sample_step(self, x, t, t_idx, classes=None):
        dims = x.dim()

        # Sample Momentum
        v = th.randn_like(x) * self._mass_diag_sqrt[t_idx]
        self.accept_ratio[t] = list()
        self.all_accepts[t] = list()

        for i in range(self.num_samples_per_step):
            # Partial Momentum Refreshment
            v_prime = get_v_prime(v=v, damping_coeff=self._damping_coeff, mass_diag_sqrt=self._mass_diag_sqrt[t_idx])

            x_next, v_next, xs, grads = leapfrog_steps(
                x_0=x,
                v_0=v_prime,
                t=t,
                t_idx=t_idx,
                gradient_function=self.gradient_function,
                step_size=self.step_sizes[t],
                mass_diag_sqrt=self._mass_diag_sqrt[t_idx],
                num_steps=self._num_leapfrog_steps,
                classes=classes,
            )

            logp_v_p, logp_v = transition_hmc(
                v_prime=v_prime, v_next=v_next, mass_diag_sqrt=self._mass_diag_sqrt[t_idx], dims=dims
            )

            # Energy diff estimation
            energy_diff = estimate_energy_diff(xs, grads, dims)
            logp_accept = logp_v - logp_v_p + energy_diff

            u = th.rand(x_next.shape[0]).to(x_next.device)
            accept = (
                (u < th.exp(logp_accept))
                .to(th.float32)
                .reshape((x_next.shape[0],) + tuple(([1 for _ in range(dims - 1)])))
            )

            # update samples
            x = accept * x_next + (1 - accept) * x
            v = accept * v_next + (1 - accept) * v_prime
            self.accept_ratio[t].append((th.sum(accept) / accept.shape[0]).detach().cpu().item())
            self.all_accepts[t].append(accept.detach().cpu().squeeze())
        return x


class AnnealedHMCEnergySampler(MCMCSampler):
    """Annealed Metropolis-Hasting Adjusted Hamiltonian Monte Carlo using energy-parameterization"""

    def __init__(
        self,
        num_samples_per_step: int,
        step_sizes: Dict[int, float],
        damping_coeff: float,
        mass_diag_sqrt: th.Tensor,
        num_leapfrog_steps: int,
        gradient_function: Callable,
        energy_function: Optional[Callable] = None,
    ):
        """
        @param num_samples_per_step: Number of HMC steps per timestep t
        @param step_sizes: Step size for leapfrog steps for each t
        @param damping_coeff: Damping coefficient
        @param mass_diag_sqrt: Square root of mass diagonal matrix for each t
        @param num_leapfrog_steps: Number of leapfrog steps per HMC step
        @param gradient_function: Function that returns the score for a given x, t, and text_embedding
        @param energy_function: Function that returns the energy for a given x, t, and text_embedding
        """
        super().__init__(
            num_samples_per_step=num_samples_per_step,
            step_sizes=step_sizes,
            gradient_function=gradient_function,
            energy_function=energy_function,
        )
        self._damping_coeff = damping_coeff
        self._mass_diag_sqrt = mass_diag_sqrt
        self._num_leapfrog_steps = num_leapfrog_steps

    def sample_step(self, x, t, t_idx, classes=None):
        dims = x.dim()

        # Sample Momentum
        v = th.randn_like(x) * self._mass_diag_sqrt[t_idx]
        self.accept_ratio[t] = list()
        self.all_accepts[t] = list()

        for i in range(self.num_samples_per_step):
            # Partial Momentum Refreshment
            v_prime = get_v_prime(v=v, damping_coeff=self._damping_coeff, mass_diag_sqrt=self._mass_diag_sqrt[t_idx])

            x_next, v_next, _, _ = leapfrog_steps(
                x_0=x,
                v_0=v_prime,
                t=t,
                t_idx=t_idx,
                gradient_function=self.gradient_function,
                step_size=self.step_sizes[t],
                mass_diag_sqrt=self._mass_diag_sqrt[t_idx],
                num_steps=self._num_leapfrog_steps,
                classes=classes,
            )

            logp_v_p, logp_v = transition_hmc(
                v_prime=v_prime, v_next=v_next, mass_diag_sqrt=self._mass_diag_sqrt[t_idx], dims=dims
            )

            # Energy diff estimation
            energy_diff = self.energy_function(x_next, t, t_idx, classes) - self.energy_function(x, t, t_idx, classes)
            logp_accept = logp_v - logp_v_p + energy_diff

            u = th.rand(x_next.shape[0]).to(x_next.device)
            accept = (
                (u < th.exp(logp_accept))
                .to(th.float32)
                .reshape((x_next.shape[0],) + tuple(([1 for _ in range(dims - 1)])))
            )

            # update samples
            x = accept * x_next + (1 - accept) * x
            x = x.detach()
            v = accept * v_next + (1 - accept) * v_prime
            self.accept_ratio[t].append((th.sum(accept) / accept.shape[0]).detach().cpu().item())
            self.all_accepts[t].append(accept.detach().cpu().squeeze())
        return x


def leapfrog_steps(
    x_0: th.Tensor,
    v_0: th.Tensor,
    t: int,
    t_idx: int,
    gradient_function: Callable,
    step_size: float,
    mass_diag_sqrt: th.Tensor,
    num_steps: int,
    classes: Optional[th.Tensor],
):
    """Multiple leapfrog steps with"""
    x_k = x_0.clone()
    v_k = v_0.clone()
    if mass_diag_sqrt is None:
        mass_diag_sqrt = th.ones_like(x_k)

    mass_diag = mass_diag_sqrt**2.0
    xs, grads = list(), list()
    xs.append(x_k)
    x_k = x_k.requires_grad_(True)
    grad = gradient_function(x_k, t, t_idx, classes).detach()
    grads.append(grad.clone())

    for _ in range(num_steps):  # Inefficient version - should combine half steps
        v_k += 0.5 * step_size * grad  # half step in v
        x_k = (x_k + step_size * v_k / mass_diag).detach()  # Step in x
        xs.append(x_k.clone())
        x_k = x_k.requires_grad_(True)
        grad = gradient_function(x_k, t, t_idx, classes)
        grads.append(grad.clone().detach())
        v_k += 0.5 * step_size * grad  # half step in v
    return x_k, v_k, xs, grads


def get_v_prime(v, damping_coeff, mass_diag_sqrt):
    eps = th.randn_like(v)
    v_prime = v * damping_coeff + np.sqrt(1.0 - damping_coeff**2) * eps * mass_diag_sqrt
    return v_prime


def transition_hmc(v_prime, v_next, mass_diag_sqrt, dims):
    logp_v_p = -0.5 * (v_prime**2 / mass_diag_sqrt**2).sum(dim=tuple(range(1, dims)))
    logp_v = -0.5 * (v_next**2 / mass_diag_sqrt**2).sum(dim=tuple(range(1, dims)))
    return logp_v_p, logp_v


def estimate_energy_diff(xs_, grads_, dims):
    e = (grads_[0] * (xs_[1] - xs_[0])).sum(dim=tuple(range(1, dims))).reshape(-1, 1)
    e = th.cat((e, (grads_[1] * (xs_[1] - xs_[0])).sum(dim=tuple(range(1, dims))).reshape(-1, 1)), 1)
    energy = th.trapz(e)
    for j in range(1, len(xs_) - 1):
        e = (grads_[j] * (xs_[j + 1] - xs_[j])).sum(dim=tuple(range(1, dims))).reshape(-1, 1)
        e = th.cat((e, (grads_[j + 1] * (xs_[j + 1] - xs_[j])).sum(dim=tuple(range(1, dims))).reshape(-1, 1)), 1)
        energy += th.trapz(e)
    return energy


class AdaptiveStepSizeMCMCSamplerWrapper(MCMCSampler):
    def __init__(self, sampler: MCMCSampler, accept_rate_bound: list, time_steps, max_iter: int = 10):
        super().__init__(
            num_samples_per_step=sampler.num_samples_per_step,
            step_sizes=sampler.step_sizes,
            gradient_function=sampler.gradient_function,
        )
        self.sampler = sampler
        self.accept_rate_bound = accept_rate_bound
        self.max_iter = max_iter
        self.respaced_T = time_steps.size(0)
        self.time_steps = time_steps
        self.res = {t.item(): {"accepts": [], "step_sizes": []} for t in time_steps}

    def sample_step(self, x, t, t_idx, classes=None):
        state = torch.get_rng_state()
        step_found = False
        upper = {"stepsize": None, "accept": 1}
        lower = {"stepsize": None, "accept": 0}
        if t_idx < self.respaced_T - 2:
            prev_respaced_t = self.time_steps[t_idx + 1].item()
            self.sampler.step_sizes[t] = th.tensor(self.res[prev_respaced_t]["step_sizes"][-1])

        i = 0
        x_ = None
        while not step_found and i < self.max_iter:
            torch.manual_seed(t)
            x_ = self.sampler.sample_step(x, t, t_idx, classes)
            x_ = x_.detach()
            a_rate = np.mean(self.sampler.accept_ratio[t])
            step_s = self.sampler.step_sizes[t].clone()
            self.res[t]["accepts"].append(a_rate)
            self.res[t]["step_sizes"].append(step_s.detach().cpu().item())
            if self.accept_rate_bound[0] <= a_rate <= self.accept_rate_bound[1]:
                step_found = True
            else:
                # Update best bound so far
                if self.accept_rate_bound[1] < a_rate <= upper["accept"]:
                    upper["accept"] = a_rate
                    upper["stepsize"] = step_s
                if lower["accept"] <= a_rate < self.accept_rate_bound[0]:
                    lower["accept"] = a_rate
                    lower["stepsize"] = step_s

                # New step size
                step_s_ = step_s.clone()
                if upper["stepsize"] is not None and lower["stepsize"] is not None:
                    suggest_new = torch.exp((torch.log(upper["stepsize"]) + torch.log(lower["stepsize"])) / 2)
                    if suggest_new == step_s_:
                        w = th.rand(1).item()
                        new_step_s = torch.exp(
                            w * torch.log(upper["stepsize"]) + (1 - w) * torch.log(lower["stepsize"]))
                    else:
                        new_step_s = suggest_new
                else:
                    if a_rate > self.accept_rate_bound[1]:
                        new_step_s = step_s_ / 10
                    else:  # a_rate < self.accept_rate_bound[0]
                        new_step_s = step_s_ * 10

                self.sampler.step_sizes[t] = new_step_s
            i += 1
        torch.set_rng_state(state)
        return x_

    def set_gradient_function(self, gradient_function):
        self.sampler.set_gradient_function(gradient_function)


class AdaptiveStepSizeMCMCSamplerWrapperSmallBatchSize(MCMCSampler):
    def __init__(
        self, sampler: MCMCSampler, accept_rate_bound: list, time_steps, batch_size: int, device, max_iter: int = 10
    ):
        super().__init__(
            num_samples_per_step=sampler.num_samples_per_step,
            step_sizes=sampler.step_sizes,
            gradient_function=sampler.gradient_function,
        )
        self.sampler = sampler
        self.accept_rate_bound = accept_rate_bound
        self.max_iter = max_iter
        self.respaced_T = time_steps.size(0)
        self.time_steps = time_steps
        self.res = {t.item(): {"accepts": [], "step_sizes": []} for t in time_steps}
        self.batch_size = batch_size
        self.device = device

    def sample_step(self, x, t, t_idx, text_embeddings=None):
        state = torch.get_rng_state()
        step_found = False
        upper = {"stepsize": None, "accept": 1}
        lower = {"stepsize": None, "accept": 0}
        if t < self.respaced_T - 2:
            prev_respaced_t = self.time_steps[t_idx + 1].item()
            self.sampler.step_sizes[t] = th.tensor(self.res[prev_respaced_t]["step_sizes"][-1])

        i = 0
        n_batches = int(np.ceil(x.shape[0] / self.batch_size))
        idx = np.array([i * self.batch_size for i in range(n_batches)] + [x.shape[0] - 1])
        x_next = torch.empty(x.size())

        while not step_found and i < self.max_iter:
            torch.manual_seed(t)
            accepts = list()
            for j in range(n_batches - 1):
                x_ = x[idx[j] : idx[j + 1]].to(self.device)
                y_ = text_embeddings[idx[j] : idx[j + 1]].to(self.device)
                x_ = self.sampler.sample_step(x_, t, t_idx, y_)
                x_next[idx[j] : idx[j + 1]] = x_.detach().cpu()
                accepts += list(itertools.chain(*[acc.numpy().tolist() for acc in self.sampler.all_accepts[t]]))
                del x_
                del y_
                gc.collect()
                torch.cuda.empty_cache()
            a_rate = np.mean(accepts)
            step_s = self.sampler.step_sizes[t].clone()
            self.res[t]["accepts"].append(a_rate)
            self.res[t]["step_sizes"].append(step_s.detach().cpu().item())
            if self.accept_rate_bound[0] <= a_rate <= self.accept_rate_bound[1]:
                step_found = True
            else:
                # Update best bound so far
                if self.accept_rate_bound[1] < a_rate <= upper["accept"]:
                    upper["accept"] = a_rate
                    upper["stepsize"] = step_s
                if lower["accept"] <= a_rate < self.accept_rate_bound[0]:
                    lower["accept"] = a_rate
                    lower["stepsize"] = step_s

                # New step size
                new_step_s = step_s.clone()
                if upper["stepsize"] is None:
                    new_step_s /= 10
                elif lower["stepsize"] is None:
                    new_step_s *= 10
                else:
                    new_step_s = torch.exp((torch.log(upper["stepsize"]) + torch.log(lower["stepsize"])) / 2)

                self.sampler.step_sizes[t] = new_step_s
            i += 1
        torch.set_rng_state(state)
        return x_next

    def set_gradient_function(self, gradient_function):
        self.sampler.set_gradient_function(gradient_function)

    def set_energy_function(self, energy_function):
        self.sampler.set_energy_function(energy_function)
<|MERGE_RESOLUTION|>--- conflicted
+++ resolved
@@ -1,703 +1,697 @@
-import torch
-import torch as th
-import numpy as np
-from typing import Callable, Dict, Optional
-import itertools
-from abc import ABC, abstractmethod
-import gc
-
-
-class MCMCSampler(ABC):
-    def __init__(
-        self,
-        num_samples_per_step: int,
-        step_sizes: Dict[int, float],
-        gradient_function: Callable,
-        energy_function: Optional[Callable] = None,
-    ):
-        """
-        @param num_samples_per_step: Number of MCMC steps per timestep t
-        @param step_sizes: Step sizes for each t
-        @param gradient_function: Function that returns the score for a given x, t, and text_embedding
-        @param energy_function: Function that returns the energy for a given x, t, and text_embedding
-        """
-        self.step_sizes = step_sizes
-        self.num_samples_per_step = num_samples_per_step
-        self.gradient_function = gradient_function
-        self.energy_function = energy_function
-        self.accept_ratio = dict()
-        self.all_accepts = dict()
-
-    @abstractmethod
-    def sample_step(self, *args, **kwargs):
-        raise NotImplementedError
-
-    def set_gradient_function(self, gradient_function):
-        self.gradient_function = gradient_function
-
-    def set_energy_function(self, energy_function):
-        self.energy_function = energy_function
-
-
-class AnnealedULAEnergySampler(MCMCSampler):
-    """
-    Annealed Unadjusted-Langevin Algorithm
-    """
-
-    def __init__(
-        self,
-        num_samples_per_step: int,
-        step_sizes: Dict[int, float],
-        gradient_function: Callable,
-        energy_function: Optional[Callable] = None,
-    ):
-        """
-        @param num_samples_per_step: Number of ULA steps per timestep t
-        @param step_sizes: Step sizes for each t
-        @param gradient_function: Function that returns the score for a given x, t, and text_embedding
-        @param energy_function: Function that returns the energy for a given x, t, and text_embedding
-        """
-        super().__init__(
-            num_samples_per_step=num_samples_per_step,
-            step_sizes=step_sizes,
-            gradient_function=gradient_function,
-            energy_function=energy_function,
-        )
-
-    # NB: t_idx not in use.
-    def sample_step(self, x: th.Tensor, t: int, t_idx: int, classes: th.Tensor):
-        for i in range(self.num_samples_per_step):
-            x.requires_grad_(True)
-            x, _, _ = langevin_step(x, t, t_idx, classes, self.step_sizes, self.gradient_function)
-            x = x.detach()
-        return x
-
-
-class AnnealedULAScoreSampler(MCMCSampler):
-    """
-    Annealed Unadjusted-Langevin Algorithm
-    """
-
-    def __init__(self, num_samples_per_step: int, step_sizes: Dict[int, float], gradient_function: Callable):
-        """
-        @param num_samples_per_step: Number of ULA steps per timestep t
-        @param step_sizes: Step sizes for each t
-        @param gradient_function: Function that returns the score for a given x, t, and text_embedding
-        """
-        super().__init__(
-            num_samples_per_step=num_samples_per_step, step_sizes=step_sizes, gradient_function=gradient_function
-        )
-
-    @th.no_grad()
-    # NB: t_idx not in use.
-    def sample_step(self, x: th.Tensor, t: int, t_idx: int, classes: th.Tensor):
-        for i in range(self.num_samples_per_step):
-            x, _, _ = langevin_step(x, t, t_idx, classes, self.step_sizes, self.gradient_function)
-        return x
-
-
-class AnnealedLAScoreSampler(MCMCSampler):
-    """Annealed Metropolis-Hasting Adjusted Langevin Algorithm
-
-    A straight line is used to compute the trapezoidal rule
-    """
-
-    def __init__(self, num_samples_per_step: int, step_sizes, gradient_function, n_trapets=5):
-        """
-        @param num_samples_per_step: Number of LA steps per timestep t
-        @param step_sizes: Step sizes for each t
-        @param gradient_function: Function that returns the score for a given x, t, and text_embedding
-        @param n_trapets: Number of steps used for the trapezoidal rule
-        """
-        super().__init__(
-            num_samples_per_step=num_samples_per_step, step_sizes=step_sizes, gradient_function=gradient_function
-        )
-        self.n_trapets = n_trapets
-
-    @th.no_grad()
-    def sample_step(self, x, t, t_idx, classes=None):
-        dims = x.dim()
-        self.accept_ratio[t] = list()
-        self.all_accepts[t] = list()
-
-        for i in range(self.num_samples_per_step):
-            x_hat, mean_x, ss = langevin_step(x, t, t_idx, classes, self.step_sizes, self.gradient_function)
-
-            mean_x_hat = get_mean(self.gradient_function, x_hat, t, t_idx, ss, classes)
-            logp_reverse, logp_forward = transition_factor(x, mean_x, x_hat, mean_x_hat, ss)
-
-            intermediate_steps = th.linspace(0, 1, steps=self.n_trapets).to(x.device)
-            energy_diff = estimate_energy_diff_linear(
-                self.gradient_function, x, x_hat, t, t_idx, intermediate_steps, classes, dims
-            )
-            logp_accept = energy_diff + logp_reverse - logp_forward
-
-            u = th.rand(x.shape[0]).to(x.device)
-            accept = (
-                (u < th.exp(logp_accept)).to(th.float32).reshape((x.shape[0],) + tuple(([1 for _ in range(dims - 1)])))
-            )
-            self.accept_ratio[t].append((th.sum(accept) / accept.shape[0]).detach().cpu().item())
-            self.all_accepts[t].append(accept.detach().cpu())
-            x = accept * x_hat + (1 - accept) * x
-
-        return x
-
-
-class AnnealedLAEnergySampler(MCMCSampler):
-    """Annealed Metropolis-Hasting Adjusted Langevin Algorithm using energy parameterization"""
-
-    def __init__(self, num_samples_per_step: int, step_sizes, gradient_function, energy_function=None):
-        """
-        @param num_samples_per_step: Number of LA steps per timestep t
-        @param step_sizes: Step sizes for each t
-        @param gradient_function: Function that returns the score for a given x, t, and text_embedding
-        @param energy_function: Function that returns the energy for a given x, t, and text_embedding
-        """
-        super().__init__(
-            num_samples_per_step=num_samples_per_step,
-            step_sizes=step_sizes,
-            gradient_function=gradient_function,
-            energy_function=energy_function,
-        )
-
-    def sample_step(self, x, t, t_idx, classes=None):
-        dims = x.dim()
-        self.accept_ratio[t] = list()
-        self.all_accepts[t] = list()
-
-        for i in range(self.num_samples_per_step):
-            x.requires_grad_(True)
-            x_hat, mean_x, ss = langevin_step(x, t, t_idx, classes, self.step_sizes, self.gradient_function)
-            x_hat.requires_grad_(True)
-
-            mean_x_hat = get_mean(self.gradient_function, x_hat, t, t_idx, ss, classes)
-            logp_reverse, logp_forward = transition_factor(x, mean_x, x_hat, mean_x_hat, ss)
-
-            energy_diff = self.energy_function(x_hat, t, t_idx, classes) - self.energy_function(x, t, t_idx, classes)
-            logp_accept = energy_diff + logp_reverse - logp_forward
-
-            u = th.rand(x.shape[0]).to(x.device)
-            accept = (
-                (u < th.exp(logp_accept)).to(th.float32).reshape((x.shape[0],) + tuple(([1 for _ in range(dims - 1)])))
-            )
-            self.accept_ratio[t].append((th.sum(accept) / accept.shape[0]).detach().cpu().item())
-            self.all_accepts[t].append(accept.detach().cpu())
-            x = accept * x_hat + (1 - accept) * x
-            x = x.detach()
-        return x
-
-
-def langevin_step(x, t, t_idx, classes, step_sizes, gradient_function):
-    ss = step_sizes[t]
-    std = (2 * ss) ** 0.5
-    mean_x = get_mean(gradient_function, x, t, t_idx, ss, classes)
-    noise = th.randn_like(x) * std
-    x_hat = mean_x + noise
-    return x_hat, mean_x, ss
-
-
-def get_mean(gradient_function, x, t, t_idx, ss, classes):
-    """Get mean of transition distribution"""
-    grad = gradient_function(x, t, t_idx, classes)
-    return x + grad * ss
-
-
-def transition_factor(x, mean_x, x_hat, mean_x_hat, ss):
-    std = (2 * ss) ** 0.5
-    logp_reverse = -0.5 * th.sum((x - mean_x_hat) ** 2) / std**2
-    logp_forward = -0.5 * th.sum((x_hat - mean_x) ** 2) / std**2
-    return logp_reverse, logp_forward
-
-
-def estimate_energy_diff_linear(gradient_function, x, x_hat, t, t_idx, ss_, classes, dims):
-    diff = x_hat - x
-    x_ = x + ss_[0] * diff
-    e = (gradient_function(x_, t, t_idx, classes) * diff).sum(dim=tuple(range(1, dims))).reshape(-1, 1)
-    for j in range(1, len(ss_)):
-        x_ = x + ss_[j] * diff
-<<<<<<< HEAD
-        e = th.cat(
-            (e, (gradient_function(x_, t, t_idx, classes) * diff).sum(dim=tuple(range(1, dims))).reshape(-1, 1)), 1
-        )
-    return th.trapz(e)
-=======
-        e = th.cat((e,
-                    (gradient_function(x_, t, t_idx, classes) * diff).sum(dim=tuple(range(1, dims))).reshape(
-                        -1, 1)), 1)
-    return th.trapz(e, ss_)
->>>>>>> 13bc4f8a
-
-
-class AnnealedUHMCScoreSampler(MCMCSampler):
-    """Annealed Unadjusted Hamiltonian Monte Carlo using score parameterization"""
-
-    def __init__(
-        self,
-        num_samples_per_step: int,
-        step_sizes: Dict[int, float],
-        damping_coeff: float,
-        mass_diag_sqrt: th.Tensor,
-        num_leapfrog_steps: int,
-        gradient_function: Callable,
-    ):
-        """
-        @param num_samples_per_step: Number of HMC steps per timestep t
-        @param step_sizes: Step size for leapfrog steps for each t
-        @param damping_coeff: Damping coefficient
-        @param mass_diag_sqrt: Square root of mass diagonal matrix for each t
-        @param num_leapfrog_steps: Number of leapfrog steps per HMC step
-        @param gradient_function: Function that returns the score for a given x, t, and text_embedding
-        """
-        super().__init__(
-            num_samples_per_step=num_samples_per_step, step_sizes=step_sizes, gradient_function=gradient_function
-        )
-        self._damping_coeff = damping_coeff
-        self._mass_diag_sqrt = mass_diag_sqrt
-        self._num_leapfrog_steps = num_leapfrog_steps
-
-    @th.no_grad()
-    def sample_step(self, x, t, t_idx, classes=None):
-        # Sample Momentum
-        v = th.randn_like(x) * self._mass_diag_sqrt[t_idx]
-        self.accept_ratio[t] = list()
-        self.all_accepts[t] = list()
-
-        for _ in range(self.num_samples_per_step):
-            # Partial Momentum Refreshment
-            v_prime = get_v_prime(v=v, damping_coeff=self._damping_coeff, mass_diag_sqrt=self._mass_diag_sqrt[t_idx])
-
-            x, v, _, _ = leapfrog_steps(
-                x_0=x,
-                v_0=v_prime,
-                t=t,
-                t_idx=t_idx,
-                gradient_function=self.gradient_function,
-                step_size=self.step_sizes[t],
-                mass_diag_sqrt=self._mass_diag_sqrt[t_idx],
-                num_steps=self._num_leapfrog_steps,
-                classes=classes,
-            )
-        return x
-
-
-class AnnealedUHMCEnergySampler(MCMCSampler):
-    """Annealed Unadjusted Hamiltonian Monte Carlo using energy-parameterization"""
-
-    def __init__(
-        self,
-        num_samples_per_step: int,
-        step_sizes: Dict[int, float],
-        damping_coeff: float,
-        mass_diag_sqrt: th.Tensor,
-        num_leapfrog_steps: int,
-        gradient_function: Callable,
-        energy_function: Optional[Callable] = None,
-    ):
-        """
-        @param num_samples_per_step: Number of HMC steps per timestep t
-        @param step_sizes: Step size for leapfrog steps for each t
-        @param damping_coeff: Damping coefficient
-        @param mass_diag_sqrt: Square root of mass diagonal matrix for each t
-        @param num_leapfrog_steps: Number of leapfrog steps per HMC step
-        @param gradient_function: Function that returns the score for a given x, t, and text_embedding
-        @param energy_function: Function that returns the energy for a given x, t, and text_embedding
-        """
-        super().__init__(
-            num_samples_per_step=num_samples_per_step,
-            step_sizes=step_sizes,
-            gradient_function=gradient_function,
-            energy_function=energy_function,
-        )
-        self._damping_coeff = damping_coeff
-        self._mass_diag_sqrt = mass_diag_sqrt
-        self._num_leapfrog_steps = num_leapfrog_steps
-
-    def sample_step(self, x, t, t_idx, classes=None):
-        # Sample Momentum
-        v = th.randn_like(x) * self._mass_diag_sqrt[t_idx]
-        self.accept_ratio[t] = list()
-        self.all_accepts[t] = list()
-
-        for _ in range(self.num_samples_per_step):
-            # Partial Momentum Refreshment
-            v_prime = get_v_prime(v=v, damping_coeff=self._damping_coeff, mass_diag_sqrt=self._mass_diag_sqrt[t_idx])
-
-            x, v, _, _ = leapfrog_steps(
-                x_0=x,
-                v_0=v_prime,
-                t=t,
-                t_idx=t_idx,
-                gradient_function=self.gradient_function,
-                step_size=self.step_sizes[t],
-                mass_diag_sqrt=self._mass_diag_sqrt[t_idx],
-                num_steps=self._num_leapfrog_steps,
-                classes=classes,
-            )
-            x = x.detach()
-        return x
-
-
-class AnnealedHMCScoreSampler(MCMCSampler):
-    """Annealed Metropolis-Hasting Adjusted Hamiltonian Monte Carlo
-
-    Trapezoidal rule is computed with the intermediate steps of HMC (leapfrog steps)
-    """
-
-    def __init__(
-        self,
-        num_samples_per_step: int,
-        step_sizes: Dict[int, float],
-        damping_coeff: float,
-        mass_diag_sqrt: th.Tensor,
-        num_leapfrog_steps: int,
-        gradient_function: Callable,
-    ):
-        """
-        @param num_samples_per_step: Number of HMC steps per timestep t
-        @param step_sizes: Step size for leapfrog steps for each t
-        @param damping_coeff: Damping coefficient
-        @param mass_diag_sqrt: Square root of mass diagonal matrix for each t
-        @param num_leapfrog_steps: Number of leapfrog steps per HMC step
-        @param gradient_function: Function that returns the score for a given x, t, and text_embedding
-        """
-        super().__init__(
-            num_samples_per_step=num_samples_per_step, step_sizes=step_sizes, gradient_function=gradient_function
-        )
-        self._damping_coeff = damping_coeff
-        self._mass_diag_sqrt = mass_diag_sqrt
-        self._num_leapfrog_steps = num_leapfrog_steps
-
-    @th.no_grad()
-    def sample_step(self, x, t, t_idx, classes=None):
-        dims = x.dim()
-
-        # Sample Momentum
-        v = th.randn_like(x) * self._mass_diag_sqrt[t_idx]
-        self.accept_ratio[t] = list()
-        self.all_accepts[t] = list()
-
-        for i in range(self.num_samples_per_step):
-            # Partial Momentum Refreshment
-            v_prime = get_v_prime(v=v, damping_coeff=self._damping_coeff, mass_diag_sqrt=self._mass_diag_sqrt[t_idx])
-
-            x_next, v_next, xs, grads = leapfrog_steps(
-                x_0=x,
-                v_0=v_prime,
-                t=t,
-                t_idx=t_idx,
-                gradient_function=self.gradient_function,
-                step_size=self.step_sizes[t],
-                mass_diag_sqrt=self._mass_diag_sqrt[t_idx],
-                num_steps=self._num_leapfrog_steps,
-                classes=classes,
-            )
-
-            logp_v_p, logp_v = transition_hmc(
-                v_prime=v_prime, v_next=v_next, mass_diag_sqrt=self._mass_diag_sqrt[t_idx], dims=dims
-            )
-
-            # Energy diff estimation
-            energy_diff = estimate_energy_diff(xs, grads, dims)
-            logp_accept = logp_v - logp_v_p + energy_diff
-
-            u = th.rand(x_next.shape[0]).to(x_next.device)
-            accept = (
-                (u < th.exp(logp_accept))
-                .to(th.float32)
-                .reshape((x_next.shape[0],) + tuple(([1 for _ in range(dims - 1)])))
-            )
-
-            # update samples
-            x = accept * x_next + (1 - accept) * x
-            v = accept * v_next + (1 - accept) * v_prime
-            self.accept_ratio[t].append((th.sum(accept) / accept.shape[0]).detach().cpu().item())
-            self.all_accepts[t].append(accept.detach().cpu().squeeze())
-        return x
-
-
-class AnnealedHMCEnergySampler(MCMCSampler):
-    """Annealed Metropolis-Hasting Adjusted Hamiltonian Monte Carlo using energy-parameterization"""
-
-    def __init__(
-        self,
-        num_samples_per_step: int,
-        step_sizes: Dict[int, float],
-        damping_coeff: float,
-        mass_diag_sqrt: th.Tensor,
-        num_leapfrog_steps: int,
-        gradient_function: Callable,
-        energy_function: Optional[Callable] = None,
-    ):
-        """
-        @param num_samples_per_step: Number of HMC steps per timestep t
-        @param step_sizes: Step size for leapfrog steps for each t
-        @param damping_coeff: Damping coefficient
-        @param mass_diag_sqrt: Square root of mass diagonal matrix for each t
-        @param num_leapfrog_steps: Number of leapfrog steps per HMC step
-        @param gradient_function: Function that returns the score for a given x, t, and text_embedding
-        @param energy_function: Function that returns the energy for a given x, t, and text_embedding
-        """
-        super().__init__(
-            num_samples_per_step=num_samples_per_step,
-            step_sizes=step_sizes,
-            gradient_function=gradient_function,
-            energy_function=energy_function,
-        )
-        self._damping_coeff = damping_coeff
-        self._mass_diag_sqrt = mass_diag_sqrt
-        self._num_leapfrog_steps = num_leapfrog_steps
-
-    def sample_step(self, x, t, t_idx, classes=None):
-        dims = x.dim()
-
-        # Sample Momentum
-        v = th.randn_like(x) * self._mass_diag_sqrt[t_idx]
-        self.accept_ratio[t] = list()
-        self.all_accepts[t] = list()
-
-        for i in range(self.num_samples_per_step):
-            # Partial Momentum Refreshment
-            v_prime = get_v_prime(v=v, damping_coeff=self._damping_coeff, mass_diag_sqrt=self._mass_diag_sqrt[t_idx])
-
-            x_next, v_next, _, _ = leapfrog_steps(
-                x_0=x,
-                v_0=v_prime,
-                t=t,
-                t_idx=t_idx,
-                gradient_function=self.gradient_function,
-                step_size=self.step_sizes[t],
-                mass_diag_sqrt=self._mass_diag_sqrt[t_idx],
-                num_steps=self._num_leapfrog_steps,
-                classes=classes,
-            )
-
-            logp_v_p, logp_v = transition_hmc(
-                v_prime=v_prime, v_next=v_next, mass_diag_sqrt=self._mass_diag_sqrt[t_idx], dims=dims
-            )
-
-            # Energy diff estimation
-            energy_diff = self.energy_function(x_next, t, t_idx, classes) - self.energy_function(x, t, t_idx, classes)
-            logp_accept = logp_v - logp_v_p + energy_diff
-
-            u = th.rand(x_next.shape[0]).to(x_next.device)
-            accept = (
-                (u < th.exp(logp_accept))
-                .to(th.float32)
-                .reshape((x_next.shape[0],) + tuple(([1 for _ in range(dims - 1)])))
-            )
-
-            # update samples
-            x = accept * x_next + (1 - accept) * x
-            x = x.detach()
-            v = accept * v_next + (1 - accept) * v_prime
-            self.accept_ratio[t].append((th.sum(accept) / accept.shape[0]).detach().cpu().item())
-            self.all_accepts[t].append(accept.detach().cpu().squeeze())
-        return x
-
-
-def leapfrog_steps(
-    x_0: th.Tensor,
-    v_0: th.Tensor,
-    t: int,
-    t_idx: int,
-    gradient_function: Callable,
-    step_size: float,
-    mass_diag_sqrt: th.Tensor,
-    num_steps: int,
-    classes: Optional[th.Tensor],
-):
-    """Multiple leapfrog steps with"""
-    x_k = x_0.clone()
-    v_k = v_0.clone()
-    if mass_diag_sqrt is None:
-        mass_diag_sqrt = th.ones_like(x_k)
-
-    mass_diag = mass_diag_sqrt**2.0
-    xs, grads = list(), list()
-    xs.append(x_k)
-    x_k = x_k.requires_grad_(True)
-    grad = gradient_function(x_k, t, t_idx, classes).detach()
-    grads.append(grad.clone())
-
-    for _ in range(num_steps):  # Inefficient version - should combine half steps
-        v_k += 0.5 * step_size * grad  # half step in v
-        x_k = (x_k + step_size * v_k / mass_diag).detach()  # Step in x
-        xs.append(x_k.clone())
-        x_k = x_k.requires_grad_(True)
-        grad = gradient_function(x_k, t, t_idx, classes)
-        grads.append(grad.clone().detach())
-        v_k += 0.5 * step_size * grad  # half step in v
-    return x_k, v_k, xs, grads
-
-
-def get_v_prime(v, damping_coeff, mass_diag_sqrt):
-    eps = th.randn_like(v)
-    v_prime = v * damping_coeff + np.sqrt(1.0 - damping_coeff**2) * eps * mass_diag_sqrt
-    return v_prime
-
-
-def transition_hmc(v_prime, v_next, mass_diag_sqrt, dims):
-    logp_v_p = -0.5 * (v_prime**2 / mass_diag_sqrt**2).sum(dim=tuple(range(1, dims)))
-    logp_v = -0.5 * (v_next**2 / mass_diag_sqrt**2).sum(dim=tuple(range(1, dims)))
-    return logp_v_p, logp_v
-
-
-def estimate_energy_diff(xs_, grads_, dims):
-    e = (grads_[0] * (xs_[1] - xs_[0])).sum(dim=tuple(range(1, dims))).reshape(-1, 1)
-    e = th.cat((e, (grads_[1] * (xs_[1] - xs_[0])).sum(dim=tuple(range(1, dims))).reshape(-1, 1)), 1)
-    energy = th.trapz(e)
-    for j in range(1, len(xs_) - 1):
-        e = (grads_[j] * (xs_[j + 1] - xs_[j])).sum(dim=tuple(range(1, dims))).reshape(-1, 1)
-        e = th.cat((e, (grads_[j + 1] * (xs_[j + 1] - xs_[j])).sum(dim=tuple(range(1, dims))).reshape(-1, 1)), 1)
-        energy += th.trapz(e)
-    return energy
-
-
-class AdaptiveStepSizeMCMCSamplerWrapper(MCMCSampler):
-    def __init__(self, sampler: MCMCSampler, accept_rate_bound: list, time_steps, max_iter: int = 10):
-        super().__init__(
-            num_samples_per_step=sampler.num_samples_per_step,
-            step_sizes=sampler.step_sizes,
-            gradient_function=sampler.gradient_function,
-        )
-        self.sampler = sampler
-        self.accept_rate_bound = accept_rate_bound
-        self.max_iter = max_iter
-        self.respaced_T = time_steps.size(0)
-        self.time_steps = time_steps
-        self.res = {t.item(): {"accepts": [], "step_sizes": []} for t in time_steps}
-
-    def sample_step(self, x, t, t_idx, classes=None):
-        state = torch.get_rng_state()
-        step_found = False
-        upper = {"stepsize": None, "accept": 1}
-        lower = {"stepsize": None, "accept": 0}
-        if t_idx < self.respaced_T - 2:
-            prev_respaced_t = self.time_steps[t_idx + 1].item()
-            self.sampler.step_sizes[t] = th.tensor(self.res[prev_respaced_t]["step_sizes"][-1])
-
-        i = 0
-        x_ = None
-        while not step_found and i < self.max_iter:
-            torch.manual_seed(t)
-            x_ = self.sampler.sample_step(x, t, t_idx, classes)
-            x_ = x_.detach()
-            a_rate = np.mean(self.sampler.accept_ratio[t])
-            step_s = self.sampler.step_sizes[t].clone()
-            self.res[t]["accepts"].append(a_rate)
-            self.res[t]["step_sizes"].append(step_s.detach().cpu().item())
-            if self.accept_rate_bound[0] <= a_rate <= self.accept_rate_bound[1]:
-                step_found = True
-            else:
-                # Update best bound so far
-                if self.accept_rate_bound[1] < a_rate <= upper["accept"]:
-                    upper["accept"] = a_rate
-                    upper["stepsize"] = step_s
-                if lower["accept"] <= a_rate < self.accept_rate_bound[0]:
-                    lower["accept"] = a_rate
-                    lower["stepsize"] = step_s
-
-                # New step size
-                step_s_ = step_s.clone()
-                if upper["stepsize"] is not None and lower["stepsize"] is not None:
-                    suggest_new = torch.exp((torch.log(upper["stepsize"]) + torch.log(lower["stepsize"])) / 2)
-                    if suggest_new == step_s_:
-                        w = th.rand(1).item()
-                        new_step_s = torch.exp(
-                            w * torch.log(upper["stepsize"]) + (1 - w) * torch.log(lower["stepsize"]))
-                    else:
-                        new_step_s = suggest_new
-                else:
-                    if a_rate > self.accept_rate_bound[1]:
-                        new_step_s = step_s_ / 10
-                    else:  # a_rate < self.accept_rate_bound[0]
-                        new_step_s = step_s_ * 10
-
-                self.sampler.step_sizes[t] = new_step_s
-            i += 1
-        torch.set_rng_state(state)
-        return x_
-
-    def set_gradient_function(self, gradient_function):
-        self.sampler.set_gradient_function(gradient_function)
-
-
-class AdaptiveStepSizeMCMCSamplerWrapperSmallBatchSize(MCMCSampler):
-    def __init__(
-        self, sampler: MCMCSampler, accept_rate_bound: list, time_steps, batch_size: int, device, max_iter: int = 10
-    ):
-        super().__init__(
-            num_samples_per_step=sampler.num_samples_per_step,
-            step_sizes=sampler.step_sizes,
-            gradient_function=sampler.gradient_function,
-        )
-        self.sampler = sampler
-        self.accept_rate_bound = accept_rate_bound
-        self.max_iter = max_iter
-        self.respaced_T = time_steps.size(0)
-        self.time_steps = time_steps
-        self.res = {t.item(): {"accepts": [], "step_sizes": []} for t in time_steps}
-        self.batch_size = batch_size
-        self.device = device
-
-    def sample_step(self, x, t, t_idx, text_embeddings=None):
-        state = torch.get_rng_state()
-        step_found = False
-        upper = {"stepsize": None, "accept": 1}
-        lower = {"stepsize": None, "accept": 0}
-        if t < self.respaced_T - 2:
-            prev_respaced_t = self.time_steps[t_idx + 1].item()
-            self.sampler.step_sizes[t] = th.tensor(self.res[prev_respaced_t]["step_sizes"][-1])
-
-        i = 0
-        n_batches = int(np.ceil(x.shape[0] / self.batch_size))
-        idx = np.array([i * self.batch_size for i in range(n_batches)] + [x.shape[0] - 1])
-        x_next = torch.empty(x.size())
-
-        while not step_found and i < self.max_iter:
-            torch.manual_seed(t)
-            accepts = list()
-            for j in range(n_batches - 1):
-                x_ = x[idx[j] : idx[j + 1]].to(self.device)
-                y_ = text_embeddings[idx[j] : idx[j + 1]].to(self.device)
-                x_ = self.sampler.sample_step(x_, t, t_idx, y_)
-                x_next[idx[j] : idx[j + 1]] = x_.detach().cpu()
-                accepts += list(itertools.chain(*[acc.numpy().tolist() for acc in self.sampler.all_accepts[t]]))
-                del x_
-                del y_
-                gc.collect()
-                torch.cuda.empty_cache()
-            a_rate = np.mean(accepts)
-            step_s = self.sampler.step_sizes[t].clone()
-            self.res[t]["accepts"].append(a_rate)
-            self.res[t]["step_sizes"].append(step_s.detach().cpu().item())
-            if self.accept_rate_bound[0] <= a_rate <= self.accept_rate_bound[1]:
-                step_found = True
-            else:
-                # Update best bound so far
-                if self.accept_rate_bound[1] < a_rate <= upper["accept"]:
-                    upper["accept"] = a_rate
-                    upper["stepsize"] = step_s
-                if lower["accept"] <= a_rate < self.accept_rate_bound[0]:
-                    lower["accept"] = a_rate
-                    lower["stepsize"] = step_s
-
-                # New step size
-                new_step_s = step_s.clone()
-                if upper["stepsize"] is None:
-                    new_step_s /= 10
-                elif lower["stepsize"] is None:
-                    new_step_s *= 10
-                else:
-                    new_step_s = torch.exp((torch.log(upper["stepsize"]) + torch.log(lower["stepsize"])) / 2)
-
-                self.sampler.step_sizes[t] = new_step_s
-            i += 1
-        torch.set_rng_state(state)
-        return x_next
-
-    def set_gradient_function(self, gradient_function):
-        self.sampler.set_gradient_function(gradient_function)
-
-    def set_energy_function(self, energy_function):
-        self.sampler.set_energy_function(energy_function)
+import torch
+import torch as th
+import numpy as np
+from typing import Callable, Dict, Optional
+import itertools
+from abc import ABC, abstractmethod
+import gc
+
+
+class MCMCSampler(ABC):
+    def __init__(
+        self,
+        num_samples_per_step: int,
+        step_sizes: Dict[int, float],
+        gradient_function: Callable,
+        energy_function: Optional[Callable] = None,
+    ):
+        """
+        @param num_samples_per_step: Number of MCMC steps per timestep t
+        @param step_sizes: Step sizes for each t
+        @param gradient_function: Function that returns the score for a given x, t, and text_embedding
+        @param energy_function: Function that returns the energy for a given x, t, and text_embedding
+        """
+        self.step_sizes = step_sizes
+        self.num_samples_per_step = num_samples_per_step
+        self.gradient_function = gradient_function
+        self.energy_function = energy_function
+        self.accept_ratio = dict()
+        self.all_accepts = dict()
+
+    @abstractmethod
+    def sample_step(self, *args, **kwargs):
+        raise NotImplementedError
+
+    def set_gradient_function(self, gradient_function):
+        self.gradient_function = gradient_function
+
+    def set_energy_function(self, energy_function):
+        self.energy_function = energy_function
+
+
+class AnnealedULAEnergySampler(MCMCSampler):
+    """
+    Annealed Unadjusted-Langevin Algorithm
+    """
+
+    def __init__(
+        self,
+        num_samples_per_step: int,
+        step_sizes: Dict[int, float],
+        gradient_function: Callable,
+        energy_function: Optional[Callable] = None,
+    ):
+        """
+        @param num_samples_per_step: Number of ULA steps per timestep t
+        @param step_sizes: Step sizes for each t
+        @param gradient_function: Function that returns the score for a given x, t, and text_embedding
+        @param energy_function: Function that returns the energy for a given x, t, and text_embedding
+        """
+        super().__init__(
+            num_samples_per_step=num_samples_per_step,
+            step_sizes=step_sizes,
+            gradient_function=gradient_function,
+            energy_function=energy_function,
+        )
+
+    # NB: t_idx not in use.
+    def sample_step(self, x: th.Tensor, t: int, t_idx: int, classes: th.Tensor):
+        for i in range(self.num_samples_per_step):
+            x.requires_grad_(True)
+            x, _, _ = langevin_step(x, t, t_idx, classes, self.step_sizes, self.gradient_function)
+            x = x.detach()
+        return x
+
+
+class AnnealedULAScoreSampler(MCMCSampler):
+    """
+    Annealed Unadjusted-Langevin Algorithm
+    """
+
+    def __init__(self, num_samples_per_step: int, step_sizes: Dict[int, float], gradient_function: Callable):
+        """
+        @param num_samples_per_step: Number of ULA steps per timestep t
+        @param step_sizes: Step sizes for each t
+        @param gradient_function: Function that returns the score for a given x, t, and text_embedding
+        """
+        super().__init__(
+            num_samples_per_step=num_samples_per_step, step_sizes=step_sizes, gradient_function=gradient_function
+        )
+
+    @th.no_grad()
+    # NB: t_idx not in use.
+    def sample_step(self, x: th.Tensor, t: int, t_idx: int, classes: th.Tensor):
+        for i in range(self.num_samples_per_step):
+            x, _, _ = langevin_step(x, t, t_idx, classes, self.step_sizes, self.gradient_function)
+        return x
+
+
+class AnnealedLAScoreSampler(MCMCSampler):
+    """Annealed Metropolis-Hasting Adjusted Langevin Algorithm
+
+    A straight line is used to compute the trapezoidal rule
+    """
+
+    def __init__(self, num_samples_per_step: int, step_sizes, gradient_function, n_trapets=5):
+        """
+        @param num_samples_per_step: Number of LA steps per timestep t
+        @param step_sizes: Step sizes for each t
+        @param gradient_function: Function that returns the score for a given x, t, and text_embedding
+        @param n_trapets: Number of steps used for the trapezoidal rule
+        """
+        super().__init__(
+            num_samples_per_step=num_samples_per_step, step_sizes=step_sizes, gradient_function=gradient_function
+        )
+        self.n_trapets = n_trapets
+
+    @th.no_grad()
+    def sample_step(self, x, t, t_idx, classes=None):
+        dims = x.dim()
+        self.accept_ratio[t] = list()
+        self.all_accepts[t] = list()
+
+        for i in range(self.num_samples_per_step):
+            x_hat, mean_x, ss = langevin_step(x, t, t_idx, classes, self.step_sizes, self.gradient_function)
+
+            mean_x_hat = get_mean(self.gradient_function, x_hat, t, t_idx, ss, classes)
+            logp_reverse, logp_forward = transition_factor(x, mean_x, x_hat, mean_x_hat, ss)
+
+            intermediate_steps = th.linspace(0, 1, steps=self.n_trapets).to(x.device)
+            energy_diff = estimate_energy_diff_linear(
+                self.gradient_function, x, x_hat, t, t_idx, intermediate_steps, classes, dims
+            )
+            logp_accept = energy_diff + logp_reverse - logp_forward
+
+            u = th.rand(x.shape[0]).to(x.device)
+            accept = (
+                (u < th.exp(logp_accept)).to(th.float32).reshape((x.shape[0],) + tuple(([1 for _ in range(dims - 1)])))
+            )
+            self.accept_ratio[t].append((th.sum(accept) / accept.shape[0]).detach().cpu().item())
+            self.all_accepts[t].append(accept.detach().cpu())
+            x = accept * x_hat + (1 - accept) * x
+
+        return x
+
+
+class AnnealedLAEnergySampler(MCMCSampler):
+    """Annealed Metropolis-Hasting Adjusted Langevin Algorithm using energy parameterization"""
+
+    def __init__(self, num_samples_per_step: int, step_sizes, gradient_function, energy_function=None):
+        """
+        @param num_samples_per_step: Number of LA steps per timestep t
+        @param step_sizes: Step sizes for each t
+        @param gradient_function: Function that returns the score for a given x, t, and text_embedding
+        @param energy_function: Function that returns the energy for a given x, t, and text_embedding
+        """
+        super().__init__(
+            num_samples_per_step=num_samples_per_step,
+            step_sizes=step_sizes,
+            gradient_function=gradient_function,
+            energy_function=energy_function,
+        )
+
+    def sample_step(self, x, t, t_idx, classes=None):
+        dims = x.dim()
+        self.accept_ratio[t] = list()
+        self.all_accepts[t] = list()
+
+        for i in range(self.num_samples_per_step):
+            x.requires_grad_(True)
+            x_hat, mean_x, ss = langevin_step(x, t, t_idx, classes, self.step_sizes, self.gradient_function)
+            x_hat.requires_grad_(True)
+
+            mean_x_hat = get_mean(self.gradient_function, x_hat, t, t_idx, ss, classes)
+            logp_reverse, logp_forward = transition_factor(x, mean_x, x_hat, mean_x_hat, ss)
+
+            energy_diff = self.energy_function(x_hat, t, t_idx, classes) - self.energy_function(x, t, t_idx, classes)
+            logp_accept = energy_diff + logp_reverse - logp_forward
+
+            u = th.rand(x.shape[0]).to(x.device)
+            accept = (
+                (u < th.exp(logp_accept)).to(th.float32).reshape((x.shape[0],) + tuple(([1 for _ in range(dims - 1)])))
+            )
+            self.accept_ratio[t].append((th.sum(accept) / accept.shape[0]).detach().cpu().item())
+            self.all_accepts[t].append(accept.detach().cpu())
+            x = accept * x_hat + (1 - accept) * x
+            x = x.detach()
+        return x
+
+
+def langevin_step(x, t, t_idx, classes, step_sizes, gradient_function):
+    ss = step_sizes[t]
+    std = (2 * ss) ** 0.5
+    mean_x = get_mean(gradient_function, x, t, t_idx, ss, classes)
+    noise = th.randn_like(x) * std
+    x_hat = mean_x + noise
+    return x_hat, mean_x, ss
+
+
+def get_mean(gradient_function, x, t, t_idx, ss, classes):
+    """Get mean of transition distribution"""
+    grad = gradient_function(x, t, t_idx, classes)
+    return x + grad * ss
+
+
+def transition_factor(x, mean_x, x_hat, mean_x_hat, ss):
+    std = (2 * ss) ** 0.5
+    logp_reverse = -0.5 * th.sum((x - mean_x_hat) ** 2) / std**2
+    logp_forward = -0.5 * th.sum((x_hat - mean_x) ** 2) / std**2
+    return logp_reverse, logp_forward
+
+
+def estimate_energy_diff_linear(gradient_function, x, x_hat, t, t_idx, ss_, classes, dims):
+    diff = x_hat - x
+    x_ = x + ss_[0] * diff
+    e = (gradient_function(x_, t, t_idx, classes) * diff).sum(dim=tuple(range(1, dims))).reshape(-1, 1)
+    for j in range(1, len(ss_)):
+        x_ = x + ss_[j] * diff
+        e = th.cat(
+            (e, (gradient_function(x_, t, t_idx, classes) * diff).sum(dim=tuple(range(1, dims))).reshape(-1, 1)), 1
+        )
+    return th.trapz(e, ss_)
+
+
+class AnnealedUHMCScoreSampler(MCMCSampler):
+    """Annealed Unadjusted Hamiltonian Monte Carlo using score parameterization"""
+
+    def __init__(
+        self,
+        num_samples_per_step: int,
+        step_sizes: Dict[int, float],
+        damping_coeff: float,
+        mass_diag_sqrt: th.Tensor,
+        num_leapfrog_steps: int,
+        gradient_function: Callable,
+    ):
+        """
+        @param num_samples_per_step: Number of HMC steps per timestep t
+        @param step_sizes: Step size for leapfrog steps for each t
+        @param damping_coeff: Damping coefficient
+        @param mass_diag_sqrt: Square root of mass diagonal matrix for each t
+        @param num_leapfrog_steps: Number of leapfrog steps per HMC step
+        @param gradient_function: Function that returns the score for a given x, t, and text_embedding
+        """
+        super().__init__(
+            num_samples_per_step=num_samples_per_step, step_sizes=step_sizes, gradient_function=gradient_function
+        )
+        self._damping_coeff = damping_coeff
+        self._mass_diag_sqrt = mass_diag_sqrt
+        self._num_leapfrog_steps = num_leapfrog_steps
+
+    @th.no_grad()
+    def sample_step(self, x, t, t_idx, classes=None):
+        # Sample Momentum
+        v = th.randn_like(x) * self._mass_diag_sqrt[t_idx]
+        self.accept_ratio[t] = list()
+        self.all_accepts[t] = list()
+
+        for _ in range(self.num_samples_per_step):
+            # Partial Momentum Refreshment
+            v_prime = get_v_prime(v=v, damping_coeff=self._damping_coeff, mass_diag_sqrt=self._mass_diag_sqrt[t_idx])
+
+            x, v, _, _ = leapfrog_steps(
+                x_0=x,
+                v_0=v_prime,
+                t=t,
+                t_idx=t_idx,
+                gradient_function=self.gradient_function,
+                step_size=self.step_sizes[t],
+                mass_diag_sqrt=self._mass_diag_sqrt[t_idx],
+                num_steps=self._num_leapfrog_steps,
+                classes=classes,
+            )
+        return x
+
+
+class AnnealedUHMCEnergySampler(MCMCSampler):
+    """Annealed Unadjusted Hamiltonian Monte Carlo using energy-parameterization"""
+
+    def __init__(
+        self,
+        num_samples_per_step: int,
+        step_sizes: Dict[int, float],
+        damping_coeff: float,
+        mass_diag_sqrt: th.Tensor,
+        num_leapfrog_steps: int,
+        gradient_function: Callable,
+        energy_function: Optional[Callable] = None,
+    ):
+        """
+        @param num_samples_per_step: Number of HMC steps per timestep t
+        @param step_sizes: Step size for leapfrog steps for each t
+        @param damping_coeff: Damping coefficient
+        @param mass_diag_sqrt: Square root of mass diagonal matrix for each t
+        @param num_leapfrog_steps: Number of leapfrog steps per HMC step
+        @param gradient_function: Function that returns the score for a given x, t, and text_embedding
+        @param energy_function: Function that returns the energy for a given x, t, and text_embedding
+        """
+        super().__init__(
+            num_samples_per_step=num_samples_per_step,
+            step_sizes=step_sizes,
+            gradient_function=gradient_function,
+            energy_function=energy_function,
+        )
+        self._damping_coeff = damping_coeff
+        self._mass_diag_sqrt = mass_diag_sqrt
+        self._num_leapfrog_steps = num_leapfrog_steps
+
+    def sample_step(self, x, t, t_idx, classes=None):
+        # Sample Momentum
+        v = th.randn_like(x) * self._mass_diag_sqrt[t_idx]
+        self.accept_ratio[t] = list()
+        self.all_accepts[t] = list()
+
+        for _ in range(self.num_samples_per_step):
+            # Partial Momentum Refreshment
+            v_prime = get_v_prime(v=v, damping_coeff=self._damping_coeff, mass_diag_sqrt=self._mass_diag_sqrt[t_idx])
+
+            x, v, _, _ = leapfrog_steps(
+                x_0=x,
+                v_0=v_prime,
+                t=t,
+                t_idx=t_idx,
+                gradient_function=self.gradient_function,
+                step_size=self.step_sizes[t],
+                mass_diag_sqrt=self._mass_diag_sqrt[t_idx],
+                num_steps=self._num_leapfrog_steps,
+                classes=classes,
+            )
+            x = x.detach()
+        return x
+
+
+class AnnealedHMCScoreSampler(MCMCSampler):
+    """Annealed Metropolis-Hasting Adjusted Hamiltonian Monte Carlo
+
+    Trapezoidal rule is computed with the intermediate steps of HMC (leapfrog steps)
+    """
+
+    def __init__(
+        self,
+        num_samples_per_step: int,
+        step_sizes: Dict[int, float],
+        damping_coeff: float,
+        mass_diag_sqrt: th.Tensor,
+        num_leapfrog_steps: int,
+        gradient_function: Callable,
+    ):
+        """
+        @param num_samples_per_step: Number of HMC steps per timestep t
+        @param step_sizes: Step size for leapfrog steps for each t
+        @param damping_coeff: Damping coefficient
+        @param mass_diag_sqrt: Square root of mass diagonal matrix for each t
+        @param num_leapfrog_steps: Number of leapfrog steps per HMC step
+        @param gradient_function: Function that returns the score for a given x, t, and text_embedding
+        """
+        super().__init__(
+            num_samples_per_step=num_samples_per_step, step_sizes=step_sizes, gradient_function=gradient_function
+        )
+        self._damping_coeff = damping_coeff
+        self._mass_diag_sqrt = mass_diag_sqrt
+        self._num_leapfrog_steps = num_leapfrog_steps
+
+    @th.no_grad()
+    def sample_step(self, x, t, t_idx, classes=None):
+        dims = x.dim()
+
+        # Sample Momentum
+        v = th.randn_like(x) * self._mass_diag_sqrt[t_idx]
+        self.accept_ratio[t] = list()
+        self.all_accepts[t] = list()
+
+        for i in range(self.num_samples_per_step):
+            # Partial Momentum Refreshment
+            v_prime = get_v_prime(v=v, damping_coeff=self._damping_coeff, mass_diag_sqrt=self._mass_diag_sqrt[t_idx])
+
+            x_next, v_next, xs, grads = leapfrog_steps(
+                x_0=x,
+                v_0=v_prime,
+                t=t,
+                t_idx=t_idx,
+                gradient_function=self.gradient_function,
+                step_size=self.step_sizes[t],
+                mass_diag_sqrt=self._mass_diag_sqrt[t_idx],
+                num_steps=self._num_leapfrog_steps,
+                classes=classes,
+            )
+
+            logp_v_p, logp_v = transition_hmc(
+                v_prime=v_prime, v_next=v_next, mass_diag_sqrt=self._mass_diag_sqrt[t_idx], dims=dims
+            )
+
+            # Energy diff estimation
+            energy_diff = estimate_energy_diff(xs, grads, dims)
+            logp_accept = logp_v - logp_v_p + energy_diff
+
+            u = th.rand(x_next.shape[0]).to(x_next.device)
+            accept = (
+                (u < th.exp(logp_accept))
+                .to(th.float32)
+                .reshape((x_next.shape[0],) + tuple(([1 for _ in range(dims - 1)])))
+            )
+
+            # update samples
+            x = accept * x_next + (1 - accept) * x
+            v = accept * v_next + (1 - accept) * v_prime
+            self.accept_ratio[t].append((th.sum(accept) / accept.shape[0]).detach().cpu().item())
+            self.all_accepts[t].append(accept.detach().cpu().squeeze())
+        return x
+
+
+class AnnealedHMCEnergySampler(MCMCSampler):
+    """Annealed Metropolis-Hasting Adjusted Hamiltonian Monte Carlo using energy-parameterization"""
+
+    def __init__(
+        self,
+        num_samples_per_step: int,
+        step_sizes: Dict[int, float],
+        damping_coeff: float,
+        mass_diag_sqrt: th.Tensor,
+        num_leapfrog_steps: int,
+        gradient_function: Callable,
+        energy_function: Optional[Callable] = None,
+    ):
+        """
+        @param num_samples_per_step: Number of HMC steps per timestep t
+        @param step_sizes: Step size for leapfrog steps for each t
+        @param damping_coeff: Damping coefficient
+        @param mass_diag_sqrt: Square root of mass diagonal matrix for each t
+        @param num_leapfrog_steps: Number of leapfrog steps per HMC step
+        @param gradient_function: Function that returns the score for a given x, t, and text_embedding
+        @param energy_function: Function that returns the energy for a given x, t, and text_embedding
+        """
+        super().__init__(
+            num_samples_per_step=num_samples_per_step,
+            step_sizes=step_sizes,
+            gradient_function=gradient_function,
+            energy_function=energy_function,
+        )
+        self._damping_coeff = damping_coeff
+        self._mass_diag_sqrt = mass_diag_sqrt
+        self._num_leapfrog_steps = num_leapfrog_steps
+
+    def sample_step(self, x, t, t_idx, classes=None):
+        dims = x.dim()
+
+        # Sample Momentum
+        v = th.randn_like(x) * self._mass_diag_sqrt[t_idx]
+        self.accept_ratio[t] = list()
+        self.all_accepts[t] = list()
+
+        for i in range(self.num_samples_per_step):
+            # Partial Momentum Refreshment
+            v_prime = get_v_prime(v=v, damping_coeff=self._damping_coeff, mass_diag_sqrt=self._mass_diag_sqrt[t_idx])
+
+            x_next, v_next, _, _ = leapfrog_steps(
+                x_0=x,
+                v_0=v_prime,
+                t=t,
+                t_idx=t_idx,
+                gradient_function=self.gradient_function,
+                step_size=self.step_sizes[t],
+                mass_diag_sqrt=self._mass_diag_sqrt[t_idx],
+                num_steps=self._num_leapfrog_steps,
+                classes=classes,
+            )
+
+            logp_v_p, logp_v = transition_hmc(
+                v_prime=v_prime, v_next=v_next, mass_diag_sqrt=self._mass_diag_sqrt[t_idx], dims=dims
+            )
+
+            # Energy diff estimation
+            energy_diff = self.energy_function(x_next, t, t_idx, classes) - self.energy_function(x, t, t_idx, classes)
+            logp_accept = logp_v - logp_v_p + energy_diff
+
+            u = th.rand(x_next.shape[0]).to(x_next.device)
+            accept = (
+                (u < th.exp(logp_accept))
+                .to(th.float32)
+                .reshape((x_next.shape[0],) + tuple(([1 for _ in range(dims - 1)])))
+            )
+
+            # update samples
+            x = accept * x_next + (1 - accept) * x
+            x = x.detach()
+            v = accept * v_next + (1 - accept) * v_prime
+            self.accept_ratio[t].append((th.sum(accept) / accept.shape[0]).detach().cpu().item())
+            self.all_accepts[t].append(accept.detach().cpu().squeeze())
+        return x
+
+
+def leapfrog_steps(
+    x_0: th.Tensor,
+    v_0: th.Tensor,
+    t: int,
+    t_idx: int,
+    gradient_function: Callable,
+    step_size: float,
+    mass_diag_sqrt: th.Tensor,
+    num_steps: int,
+    classes: Optional[th.Tensor],
+):
+    """Multiple leapfrog steps with"""
+    x_k = x_0.clone()
+    v_k = v_0.clone()
+    if mass_diag_sqrt is None:
+        mass_diag_sqrt = th.ones_like(x_k)
+
+    mass_diag = mass_diag_sqrt**2.0
+    xs, grads = list(), list()
+    xs.append(x_k)
+    x_k = x_k.requires_grad_(True)
+    grad = gradient_function(x_k, t, t_idx, classes).detach()
+    grads.append(grad.clone())
+
+    for _ in range(num_steps):  # Inefficient version - should combine half steps
+        v_k += 0.5 * step_size * grad  # half step in v
+        x_k = (x_k + step_size * v_k / mass_diag).detach()  # Step in x
+        xs.append(x_k.clone())
+        x_k = x_k.requires_grad_(True)
+        grad = gradient_function(x_k, t, t_idx, classes)
+        grads.append(grad.clone().detach())
+        v_k += 0.5 * step_size * grad  # half step in v
+    return x_k, v_k, xs, grads
+
+
+def get_v_prime(v, damping_coeff, mass_diag_sqrt):
+    eps = th.randn_like(v)
+    v_prime = v * damping_coeff + np.sqrt(1.0 - damping_coeff**2) * eps * mass_diag_sqrt
+    return v_prime
+
+
+def transition_hmc(v_prime, v_next, mass_diag_sqrt, dims):
+    logp_v_p = -0.5 * (v_prime**2 / mass_diag_sqrt**2).sum(dim=tuple(range(1, dims)))
+    logp_v = -0.5 * (v_next**2 / mass_diag_sqrt**2).sum(dim=tuple(range(1, dims)))
+    return logp_v_p, logp_v
+
+
+def estimate_energy_diff(xs_, grads_, dims):
+    e = (grads_[0] * (xs_[1] - xs_[0])).sum(dim=tuple(range(1, dims))).reshape(-1, 1)
+    e = th.cat((e, (grads_[1] * (xs_[1] - xs_[0])).sum(dim=tuple(range(1, dims))).reshape(-1, 1)), 1)
+    energy = th.trapz(e)
+    for j in range(1, len(xs_) - 1):
+        e = (grads_[j] * (xs_[j + 1] - xs_[j])).sum(dim=tuple(range(1, dims))).reshape(-1, 1)
+        e = th.cat((e, (grads_[j + 1] * (xs_[j + 1] - xs_[j])).sum(dim=tuple(range(1, dims))).reshape(-1, 1)), 1)
+        energy += th.trapz(e)
+    return energy
+
+
+class AdaptiveStepSizeMCMCSamplerWrapper(MCMCSampler):
+    def __init__(self, sampler: MCMCSampler, accept_rate_bound: list, time_steps, max_iter: int = 10):
+        super().__init__(
+            num_samples_per_step=sampler.num_samples_per_step,
+            step_sizes=sampler.step_sizes,
+            gradient_function=sampler.gradient_function,
+        )
+        self.sampler = sampler
+        self.accept_rate_bound = accept_rate_bound
+        self.max_iter = max_iter
+        self.respaced_T = time_steps.size(0)
+        self.time_steps = time_steps
+        self.res = {t.item(): {"accepts": [], "step_sizes": []} for t in time_steps}
+
+    def sample_step(self, x, t, t_idx, classes=None):
+        state = torch.get_rng_state()
+        step_found = False
+        upper = {"stepsize": None, "accept": 1}
+        lower = {"stepsize": None, "accept": 0}
+        if t_idx < self.respaced_T - 2:
+            prev_respaced_t = self.time_steps[t_idx + 1].item()
+            self.sampler.step_sizes[t] = th.tensor(self.res[prev_respaced_t]["step_sizes"][-1])
+
+        i = 0
+        x_ = None
+        while not step_found and i < self.max_iter:
+            torch.manual_seed(t)
+            x_ = self.sampler.sample_step(x, t, t_idx, classes)
+            x_ = x_.detach()
+            a_rate = np.mean(self.sampler.accept_ratio[t])
+            step_s = self.sampler.step_sizes[t].clone()
+            self.res[t]["accepts"].append(a_rate)
+            self.res[t]["step_sizes"].append(step_s.detach().cpu().item())
+            if self.accept_rate_bound[0] <= a_rate <= self.accept_rate_bound[1]:
+                step_found = True
+            else:
+                # Update best bound so far
+                if self.accept_rate_bound[1] < a_rate <= upper["accept"]:
+                    upper["accept"] = a_rate
+                    upper["stepsize"] = step_s
+                if lower["accept"] <= a_rate < self.accept_rate_bound[0]:
+                    lower["accept"] = a_rate
+                    lower["stepsize"] = step_s
+
+                # New step size
+                step_s_ = step_s.clone()
+                if upper["stepsize"] is not None and lower["stepsize"] is not None:
+                    suggest_new = torch.exp((torch.log(upper["stepsize"]) + torch.log(lower["stepsize"])) / 2)
+                    if suggest_new == step_s_:
+                        w = th.rand(1).item()
+                        new_step_s = torch.exp(
+                            w * torch.log(upper["stepsize"]) + (1 - w) * torch.log(lower["stepsize"])
+                        )
+                    else:
+                        new_step_s = suggest_new
+                else:
+                    if a_rate > self.accept_rate_bound[1]:
+                        new_step_s = step_s_ / 10
+                    else:  # a_rate < self.accept_rate_bound[0]
+                        new_step_s = step_s_ * 10
+
+                self.sampler.step_sizes[t] = new_step_s
+            i += 1
+        torch.set_rng_state(state)
+        return x_
+
+    def set_gradient_function(self, gradient_function):
+        self.sampler.set_gradient_function(gradient_function)
+
+
+class AdaptiveStepSizeMCMCSamplerWrapperSmallBatchSize(MCMCSampler):
+    def __init__(
+        self, sampler: MCMCSampler, accept_rate_bound: list, time_steps, batch_size: int, device, max_iter: int = 10
+    ):
+        super().__init__(
+            num_samples_per_step=sampler.num_samples_per_step,
+            step_sizes=sampler.step_sizes,
+            gradient_function=sampler.gradient_function,
+        )
+        self.sampler = sampler
+        self.accept_rate_bound = accept_rate_bound
+        self.max_iter = max_iter
+        self.respaced_T = time_steps.size(0)
+        self.time_steps = time_steps
+        self.res = {t.item(): {"accepts": [], "step_sizes": []} for t in time_steps}
+        self.batch_size = batch_size
+        self.device = device
+
+    def sample_step(self, x, t, t_idx, text_embeddings=None):
+        state = torch.get_rng_state()
+        step_found = False
+        upper = {"stepsize": None, "accept": 1}
+        lower = {"stepsize": None, "accept": 0}
+        if t < self.respaced_T - 2:
+            prev_respaced_t = self.time_steps[t_idx + 1].item()
+            self.sampler.step_sizes[t] = th.tensor(self.res[prev_respaced_t]["step_sizes"][-1])
+
+        i = 0
+        n_batches = int(np.ceil(x.shape[0] / self.batch_size))
+        idx = np.array([i * self.batch_size for i in range(n_batches)] + [x.shape[0] - 1])
+        x_next = torch.empty(x.size())
+
+        while not step_found and i < self.max_iter:
+            torch.manual_seed(t)
+            accepts = list()
+            for j in range(n_batches - 1):
+                x_ = x[idx[j] : idx[j + 1]].to(self.device)
+                y_ = text_embeddings[idx[j] : idx[j + 1]].to(self.device)
+                x_ = self.sampler.sample_step(x_, t, t_idx, y_)
+                x_next[idx[j] : idx[j + 1]] = x_.detach().cpu()
+                accepts += list(itertools.chain(*[acc.numpy().tolist() for acc in self.sampler.all_accepts[t]]))
+                del x_
+                del y_
+                gc.collect()
+                torch.cuda.empty_cache()
+            a_rate = np.mean(accepts)
+            step_s = self.sampler.step_sizes[t].clone()
+            self.res[t]["accepts"].append(a_rate)
+            self.res[t]["step_sizes"].append(step_s.detach().cpu().item())
+            if self.accept_rate_bound[0] <= a_rate <= self.accept_rate_bound[1]:
+                step_found = True
+            else:
+                # Update best bound so far
+                if self.accept_rate_bound[1] < a_rate <= upper["accept"]:
+                    upper["accept"] = a_rate
+                    upper["stepsize"] = step_s
+                if lower["accept"] <= a_rate < self.accept_rate_bound[0]:
+                    lower["accept"] = a_rate
+                    lower["stepsize"] = step_s
+
+                # New step size
+                new_step_s = step_s.clone()
+                if upper["stepsize"] is None:
+                    new_step_s /= 10
+                elif lower["stepsize"] is None:
+                    new_step_s *= 10
+                else:
+                    new_step_s = torch.exp((torch.log(upper["stepsize"]) + torch.log(lower["stepsize"])) / 2)
+
+                self.sampler.step_sizes[t] = new_step_s
+            i += 1
+        torch.set_rng_state(state)
+        return x_next
+
+    def set_gradient_function(self, gradient_function):
+        self.sampler.set_gradient_function(gradient_function)
+
+    def set_energy_function(self, energy_function):
+        self.sampler.set_energy_function(energy_function)