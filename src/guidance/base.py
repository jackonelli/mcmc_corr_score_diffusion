--- conflicted
+++ resolved
@@ -260,29 +260,14 @@
 
 
 class GuidanceSamplerAcceptanceComparison:
+
     def __init__(self, guidance_models: List[MCMCGuidanceSampler]):
         self.guidance_models = guidance_models
         self.n_models = len(guidance_models)
 
-<<<<<<< HEAD
-    def sample(
-        self,
-        num_samples: int,
-        classes: th.Tensor,
-        device: th.device,
-        shape: tuple,
-        i_model: int = 0,
-        n_per_t: int = 1,
-        seed: int = 0,
-        verbose=False,
-    ):
-        """Sample points from the data distribution by running the reverse process
-           asf
-=======
     def accept_ratio_trajectory(self, num_samples: int, classes: th.Tensor, device: th.device, shape: tuple,
                                 i_model: int = 0, n_per_t: int = 1, seed: int = 0, verbose=False):
         """Given a model generate reverse trajectories and at each timestep MCMC sample
->>>>>>> 80e78085
 
         Args:
             num_samples (number of samples)
@@ -300,16 +285,10 @@
 
         assert all([isinstance(self.guidance_models[i].mcmc_sampler, MCMCMHCorrSampler) for i in range(self.n_models)])
         x_tm1 = th.randn((num_samples,) + shape).to(device)
-<<<<<<< HEAD
-        acceptance = {
-            i: {j.item(): list() for j in self.guidance_models[i].diff_proc.time_steps} for i in range(self.n_models)
-        }
-=======
         acceptance = {i: {j.item(): list() for j in self.guidance_models[i].diff_proc.time_steps}
                       for i in range(self.n_models)}
         energy_diff = {i: {j.item(): list() for j in self.guidance_models[i].diff_proc.time_steps}
                        for i in range(self.n_models)}
->>>>>>> 80e78085
 
         verbose_counter = 0
         self_ = self.guidance_models[i_model]
@@ -331,12 +310,8 @@
                     th.manual_seed(seed + t)
                     for j in range(n_per_t):
                         _ = self.guidance_models[i].mcmc_sampler.sample_step(x_tm1, respaced_t, t_idx - 1, classes)
-<<<<<<< HEAD
-                        acceptance[i][t.item() - 1].append(self.guidance_models[i].mcmc_sampler.all_accepts[respaced_t])
-=======
                         acceptance[i][t.item()-1].append(self.guidance_models[i].mcmc_sampler.all_accepts[respaced_t])
                         energy_diff[i][t.item()-1].append(self.guidance_models[i].mcmc_sampler.energy_diff[respaced_t])
->>>>>>> 80e78085
                 th.set_rng_state(current_rng_state)
             x_tm1 = x_tm1.detach()
 
